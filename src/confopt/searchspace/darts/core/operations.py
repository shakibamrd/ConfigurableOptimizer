from __future__ import annotations

import torch
from torch import nn

from confopt.oneshot.weightentangler import (
    ConvolutionalWEModule,
    WeightEntanglementSequential,
)
from confopt.searchspace.common import Conv2DLoRA
import confopt.utils.change_channel_size as ch

DEVICE = torch.device("cuda") if torch.cuda.is_available() else torch.device("cpu")
OPS = {
    "none": lambda C, stride, affine: Zero(stride),  # noqa: ARG005
    "avg_pool_3x3": lambda C, stride, affine: Pooling(C, stride, "avg", affine=affine),
    "max_pool_3x3": lambda C, stride, affine: Pooling(C, stride, "max", affine=affine),
    "skip_connect": lambda C, stride, affine: (
        Identity() if stride == 1 else FactorizedReduce(C, C, affine=affine)
    ),
    "sep_conv_3x3": lambda C, stride, affine: SepConv(
        C, C, 3, stride, 1, affine=affine
    ),
    "sep_conv_5x5": lambda C, stride, affine: SepConv(
        C, C, 5, stride, 2, affine=affine
    ),
    "sep_conv_7x7": lambda C, stride, affine: SepConv(
        C, C, 7, stride, 3, affine=affine
    ),
    "dil_conv_3x3": lambda C, stride, affine: DilConv(
        C, C, 3, stride, 2, 2, affine=affine
    ),
    "dil_conv_5x5": lambda C, stride, affine: DilConv(
        C, C, 5, stride, 4, 2, affine=affine
    ),
    "conv_7x1_1x7": lambda C, stride, affine: Conv7x1Conv1x7BN(
        C, stride, affine=affine
    ),
}


class ReLUConvBN(nn.Module):
    def __init__(
        self,
        C_in: int,
        C_out: int,
        kernel_size: int,
        stride: int,
        padding: int,
        affine: bool = True,
    ) -> None:
        """ReLU-Convolution-BatchNorm Block Class.

        Args:
            C_in (int): Number of input channels.
            C_out (int): Number of output channels.
            kernel_size (int or tuple[int, int]): Size of the convolutional kernel.
            stride (int or tuple[int, int]): Stride for the convolution operation.
            padding (int or tuple[int, int]): Padding for the convolution operation.
            affine (bool): Whether to apply affine transformations in BatchNorm.

        Attributes:
            op (nn.Sequential): Sequential block containing ReLU, Convolution,
            and BatchNorm operations.

        Note:
            This class represents a ReLU-Convolution-BatchNorm block commonly used in
            neural network architectures.
        """
        super().__init__()
        self.C_in = C_in
        self.C_out = C_out
        self.op = nn.Sequential(
            nn.ReLU(inplace=False),
            Conv2DLoRA(
                C_in,
                C_out,
                kernel_size,
                stride=stride,
                padding=padding,
                bias=False,
            ),
            nn.BatchNorm2d(C_out, affine=affine),
        )

    def forward(self, x: torch.Tensor) -> torch.Tensor:
        """Forward pass through the ReLUConvBN block.

        Args:
            x (torch.Tensor): Input tensor to the block.

        Returns:
            torch.Tensor: The output tensor of the forward pass.

        Note:
            This method performs a forward pass through the ReLUConvBN block, applying
            ReLU activation,
            convolution, and BatchNorm operations to the input tensor.
        """
        return self.op(x)  # type: ignore

    def change_channel_size(
        self,
        k: float | None = None,
        num_channels_to_add: int | None = None,
<<<<<<< HEAD
        new_cell: bool = False,  # noqa: ARG002
=======
>>>>>>> e67cabad
        device: torch.device = DEVICE,
    ) -> None:
        """Change the number of input and output channels in the ReLUConvBN block.

        Args:
            k (int): The new number of input and output channels would be 1/k of the
            original size.
            num_channels_to_add (int): The number of channels to add to the operation.
<<<<<<< HEAD
            new_cell (bool): Whether change is for creating a new cell.
=======
>>>>>>> e67cabad
            device (torch.device, optional): The device to which the operations are
            moved. Defaults to DEVICE.

        Note:
            This method dynamically changes the number of output channels in the
            ReLUConvBN block.
        """
        self.op[1], index = ch.change_channel_size_conv(
            self.op[1], k=k, num_channels_to_add=num_channels_to_add, device=device
        )
        self.op[2], _ = ch.change_features_bn(
            self.op[2],
            k=k,
            num_channels_to_add=num_channels_to_add,
            index=index,
            device=device,
        )
<<<<<<< HEAD
        if k:
            self.C_in *= int(k)
            self.C_out *= int(k)
=======
        if k is not None:
            self.C_in = int(k * self.C_in)
            self.C_out = int(k * self.C_out)
>>>>>>> e67cabad

    def increase_in_channel_size(
        self, num_channels_to_add: int, device: torch.device = DEVICE
    ) -> None:
        self.op[1], _ = ch.increase_in_channel_size_conv(
            self.op[1], num_channels_to_add, device=device
        )
        self.C_in += num_channels_to_add

    def increase_out_channel_size(
        self, num_channels_to_add: int, device: torch.device = DEVICE
    ) -> None:
        self.op[1], _ = ch.increase_out_channel_size_conv(
            self.op[1], num_channels_to_add, device=device
        )
        self.op[2], _ = ch.increase_num_features_bn(
            self.op[2], num_channels_to_add, device=device
        )
        self.C_out += num_channels_to_add
<<<<<<< HEAD

    def change_stride_size(self, new_stride: int) -> None:
        for op in self.op:
            if hasattr(op, "stride"):
                op.stride = (new_stride, new_stride)
=======
>>>>>>> e67cabad

    def activate_lora(self, r: int) -> None:
        self.op[1].activate_lora(r)

    def deactivate_lora(self) -> None:
        self.op[1].deactivate_lora()

    def toggle_lora(self) -> None:
        self.op[1].toggle_lora()


class Pooling(nn.Module):
    def __init__(
        self,
        C: int,
        stride: int | tuple[int, int],
        mode: str,
        affine: bool = False,
    ) -> None:
        """Pooling Block Class.

        Args:
            C (int): Number of channels.
            stride (int or tuple[int, int]): Stride for the pooling operation.
            mode (str): Pooling mode, either "avg" for average pooling or "max" for
            max pooling.
            affine (bool, optional): Whether to apply affine transformations in
            BatchNorm (if preprocess is used). Defaults to True.

        Attributes:
            op (nn.Sequential): The pooling operation used inside this operation

        Note:
            This class represents a pooling block with optional mode.
        """
        super().__init__()
        if mode == "avg":
            op = nn.AvgPool2d(3, stride=stride, padding=1, count_include_pad=False)
        elif mode == "max":
            op = nn.MaxPool2d(3, stride=stride, padding=1)  # type: ignore
        else:
            raise ValueError(f"Invalid mode={mode} in POOLING")
        self.op = nn.Sequential(op, nn.BatchNorm2d(C, affine=affine))

    def forward(self, inputs: torch.Tensor) -> torch.Tensor:
        """Forward pass through the Pooling block.

        Args:
            inputs (torch.Tensor): Input tensor to the block.

        Returns:
            torch.Tensor: The output tensor of the forward pass.

        Note:
            This method performs a forward pass through the Pooling block
            applying pooling based on the specified mode.
        """
        return self.op(inputs)  # type: ignore

    def change_channel_size(
        self,
        k: float | None = None,
        num_channels_to_add: int | None = None,
<<<<<<< HEAD
        new_cell: bool = False,  # noqa: ARG002
=======
>>>>>>> e67cabad
        device: torch.device = DEVICE,
    ) -> None:
        """Change the number of input and output channels in the Pooling block's batch
        norm features.

        Args:
            k (int): The new number of input and output channels would be 1/k of the
            original size.
            num_channels_to_add (int): The number of channels to add to the operation.
<<<<<<< HEAD
            new_cell (bool): Whether change is for creating a new cell.
=======
>>>>>>> e67cabad
            device (torch.device, optional): The device to which the operations are
            moved. Defaults to DEVICE.
        """
        self.op[1], _ = ch.change_features_bn(
            self.op[1], k=k, num_channels_to_add=num_channels_to_add, device=device
        )
<<<<<<< HEAD

    def change_stride_size(self, new_stride: int) -> None:
        for op in self.op:
            if hasattr(op, "stride"):
                op.stride = new_stride
=======
>>>>>>> e67cabad


class DilConv(ConvolutionalWEModule):
    def __init__(
        self,
        C_in: int,
        C_out: int,
        kernel_size: int | tuple[int, int],
        stride: int,
        padding: int,
        dilation: int,
        affine: bool = True,
    ) -> None:
        """Dilated Convolution operation.

        This class defines a Dilated Convolution operation, which consists of two
        convolutional layers with different dilation rates. It is commonly used in
        neural network architectures for various tasks.

        Args:
            C_in (int): Number of input channels.
            C_out (int): Number of output channels.
            kernel_size (int): Size of the convolutional kernel.
            stride (int): Stride for the convolution.
            padding (int): Padding for the convolution.
            dilation (int): Dilation factor for the convolution operation.
            affine (bool): If True, use affine transformations in Batch Normalization.

        Attributes:
            op (nn.Sequential): Sequential Block containing ReLU, Conv2d and
            BatchNorm2d.
        """
        super().__init__()
        self.kernel_size = (
            kernel_size if isinstance(kernel_size, int) else kernel_size[0]
        )
        self.stride = stride
        self.op = WeightEntanglementSequential(
            nn.ReLU(inplace=False),
            Conv2DLoRA(
                C_in,
                C_in,
                kernel_size=kernel_size,
                stride=stride,
                padding=padding,
                dilation=dilation,
                groups=C_in,
                bias=False,
            ),
            Conv2DLoRA(C_in, C_out, kernel_size=1, padding=0, bias=False),
            nn.BatchNorm2d(C_out, affine=affine),
        )

        self.__post__init__()

    def mark_entanglement_weights(self) -> None:
        self.op[1].can_entangle_weight = True

    def forward(self, x: torch.Tensor) -> torch.Tensor:
        """Perform a forward pass through the Dilated Convolution operation.

        Args:
            x (torch.Tensor): Input tensor.

        Returns:
            torch.Tensor: The output tensor after applying the Dilated Convolution.
        """
        return self.op(x)  # type: ignore

    def change_channel_size(
        self,
        k: float | None = None,
        num_channels_to_add: int | None = None,
<<<<<<< HEAD
        new_cell: bool = False,
=======
>>>>>>> e67cabad
        device: torch.device = DEVICE,
    ) -> None:
        """Change the number of input and output channels in the DilConv's ops.

        Args:
            k (int): The new number of input and output channels would be 1/k of the
            original size.
            num_channels_to_add (int): The number of channels to add to the operation.
<<<<<<< HEAD
            new_cell (bool): Whether change is for creating a new cell.
            device (torch.device, optional): The device to which the operations are
            moved. Defaults to DEVICE.
        """
        if k:
=======
            device (torch.device, optional): The device to which the operations are
            moved. Defaults to DEVICE.
        """
        if k is not None:
>>>>>>> e67cabad
            if k >= 1:
                self.op[1] = ch.reduce_conv_channels(self.op[1], k, device)
                self.op[2] = ch.reduce_conv_channels(self.op[2], k, device)
                self.op[3] = ch.reduce_bn_features(self.op[3], k, device)
                return
            num_channels_to_add_in = int(max(1, self.op[1].in_channels * (1 / k - 1)))
            num_channels_to_add_out = int(max(1, self.op[1].out_channels * (1 / k - 1)))
        if num_channels_to_add:
            num_channels_to_add_in = num_channels_to_add
            num_channels_to_add_out = num_channels_to_add
<<<<<<< HEAD
        if new_cell:
=======
        # TODO: The DrNAS is missing the increase in channel of conv1?
        # but since we need it for creating a new cell this if was added
        if k is None:
>>>>>>> e67cabad
            self.op[1], _ = ch.increase_in_channel_size_conv(
                self.op[1], num_channels_to_add_in
            )
        self.op[1], index = ch.increase_out_channel_size_conv(
            self.op[1], num_channels_to_add_out
        )
        self.op[1].conv.groups += num_channels_to_add_in
        self.op[2], _ = ch.increase_in_channel_size_conv(
            self.op[2], num_channels_to_add_in, index=index
        )
        self.op[2], index = ch.increase_out_channel_size_conv(
            self.op[2], num_channels_to_add_out
        )
        self.op[3], _ = ch.increase_num_features_bn(
            self.op[3], num_channels_to_add_out, index=index
        )
<<<<<<< HEAD

    def change_stride_size(self, new_stride: int) -> None:
        self.stride = new_stride
        if hasattr(self.op[1], "conv") and hasattr(self.op[1].conv, "stride"):
            self.op[1].conv.stride = (new_stride, new_stride)
        else:
            self.op[1].stride = (new_stride, new_stride)
=======
>>>>>>> e67cabad

    def activate_lora(self, r: int) -> None:
        self.op[1].activate_lora(r)
        self.op[2].activate_lora(r)

    def deactivate_lora(self) -> None:
        self.op[1].deactivate_lora()
        self.op[2].deactivate_lora()

    def toggle_lora(self) -> None:
        self.op[1].toggle_lora()
        self.op[2].toggle_lora()


class SepConv(ConvolutionalWEModule):
    def __init__(
        self,
        C_in: int,
        C_out: int,
        kernel_size: int | tuple[int, int],
        stride: int,
        padding: int,
        affine: bool = True,
    ) -> None:
        """Separable Convolution-BatchNorm Block Class.

        Args:
            C_in (int): Number of input channels.
            C_out (int): Number of output channels.
            kernel_size (int or tuple[int, int]): Size of the convolutional kernel.
            stride (int or tuple[int, int]): Stride for the convolution operation.
            padding (int or tuple[int, int]): Padding for the convolution operation.
            dilation (int or tuple[int, int]): Dilation rate for the convolution
            operation.
            affine (bool): Whether to apply affine transformations in BatchNorm.

        Attributes:
            op (nn.Sequential): Sequential block containing ReLU, Depthwise Convolution,
                Pointwise Convolution, and BatchNorm operations.

        Note:
            This class represents a separable convolutional block, commonly used in
            neural network architectures.
        """
        super().__init__()
        self.kernel_size = (
            kernel_size if isinstance(kernel_size, int) else kernel_size[0]
        )
        self.stride = stride
        self.op = WeightEntanglementSequential(
            nn.ReLU(inplace=False),
            Conv2DLoRA(
                C_in,
                C_in,
                kernel_size=kernel_size,
                stride=stride,
                padding=padding,
                groups=C_in,
                bias=False,
            ),
            Conv2DLoRA(C_in, C_in, kernel_size=1, padding=0, bias=False),
            nn.BatchNorm2d(C_in, affine=affine),
            nn.ReLU(inplace=False),
            Conv2DLoRA(
                C_in,
                C_in,
                kernel_size=kernel_size,
                stride=1,
                padding=padding,
                groups=C_in,
                bias=False,
            ),
            Conv2DLoRA(C_in, C_out, kernel_size=1, padding=0, bias=False),
            nn.BatchNorm2d(C_out, affine=affine),
        )

        self.__post__init__()

    def mark_entanglement_weights(self) -> None:
        self.op[1].can_entangle_weight = True
        self.op[5].can_entangle_weight = True

    def forward(self, x: torch.Tensor) -> torch.Tensor:
        """Perform a forward pass through the Seperated Convolution operation.

        Args:
            x (torch.Tensor): Input tensor.

        Returns:
            torch.Tensor: The output tensor after applying the Dilated Convolution.
        """
        return self.op(x)  # type: ignore

    def change_channel_size(
        self,
        k: float | None = None,
        num_channels_to_add: int | None = None,
<<<<<<< HEAD
        new_cell: bool = False,
=======
>>>>>>> e67cabad
        device: torch.device = DEVICE,
    ) -> None:
        """Change the number of input and output channels in the SepConv's ops.

        Args:
            k (int): The new number of input and output channels would be 1/k of the
            original size.
            num_channels_to_add (int): The number of channels to add to the operation.
<<<<<<< HEAD
            new_cell (bool): Whether change is for creating a new cell.
            device (torch.device, optional): The device to which the operations are
            moved. Defaults to DEVICE.
        """
        if k:
=======
            device (torch.device, optional): The device to which the operations are
            moved. Defaults to DEVICE.
        """
        if k is not None:
>>>>>>> e67cabad
            if k > 1:
                self.op[1] = ch.reduce_conv_channels(self.op[1], k, device)
                self.op[2] = ch.reduce_conv_channels(self.op[2], k, device)
                self.op[3] = ch.reduce_bn_features(self.op[3], k, device)
                self.op[5] = ch.reduce_conv_channels(self.op[5], k, device)
                self.op[6] = ch.reduce_conv_channels(self.op[6], k, device)
                self.op[7] = ch.reduce_bn_features(self.op[7], k, device)
                return
            num_channels_to_add_in = int(max(1, self.op[1].in_channels * (1 / k - 1)))
            num_channels_to_add_out = int(max(1, self.op[1].out_channels * (1 / k - 1)))
        if num_channels_to_add:
            num_channels_to_add_in = num_channels_to_add
            num_channels_to_add_out = num_channels_to_add

<<<<<<< HEAD
        if new_cell:
=======
        # TODO: this line does not exist in Drnas?
        if k is None:
>>>>>>> e67cabad
            self.op[1], _ = ch.increase_in_channel_size_conv(
                self.op[1], num_channels_to_add_in
            )
        self.op[1], index = ch.increase_out_channel_size_conv(
            self.op[1], num_channels_to_add_out
        )
        self.op[1].conv.groups += num_channels_to_add_in
        self.op[2], _ = ch.increase_in_channel_size_conv(
            self.op[2], num_channels_to_add_in, index=index
        )
        self.op[2], index = ch.increase_out_channel_size_conv(
            self.op[2], num_channels_to_add_out
        )
        self.op[3], _ = ch.increase_num_features_bn(
            self.op[3], num_channels_to_add_out, index=index
        )

<<<<<<< HEAD
        if new_cell:
=======
        # TODO: this line does not exist in Drnas?
        if k is None:
>>>>>>> e67cabad
            self.op[5], _ = ch.increase_in_channel_size_conv(
                self.op[5], num_channels_to_add_in
            )
        self.op[5], index = ch.increase_out_channel_size_conv(
            self.op[5], num_channels_to_add_out
        )
        self.op[5].conv.groups += num_channels_to_add_in
        self.op[6], _ = ch.increase_in_channel_size_conv(
            self.op[6], num_channels_to_add_in, index=index
        )
        self.op[6], index = ch.increase_out_channel_size_conv(
            self.op[6], num_channels_to_add_out
        )
        self.op[7], _ = ch.increase_num_features_bn(
            self.op[7], num_channels_to_add_out, index=index
        )
<<<<<<< HEAD

    def change_stride_size(self, new_stride: int) -> None:
        self.stride = new_stride
        if hasattr(self.op[1], "conv") and hasattr(self.op[1].conv, "stride"):
            self.op[1].conv.stride = (new_stride, new_stride)
        elif hasattr(self.op[1], "stride"):
            self.op[1].stride = (new_stride, new_stride)
=======
>>>>>>> e67cabad

    def activate_lora(self, r: int) -> None:
        self.op[1].activate_lora(r)
        self.op[2].activate_lora(r)
        self.op[5].activate_lora(r)
        self.op[6].activate_lora(r)

    def deactivate_lora(self) -> None:
        self.op[1].activate_lora()
        self.op[2].activate_lora()
        self.op[5].activate_lora()
        self.op[6].activate_lora()

    def toggle_lora(self) -> None:
        self.op[1].toggle_lora()
        self.op[2].toggle_lora()
        self.op[5].toggle_lora()
        self.op[6].toggle_lora()


class Identity(nn.Module):
    def __init__(self) -> None:
        """Identity Block Class.

        Note:
            This class represents an identity block, which simply passes the input
            tensor through without any changes.

        Attributes:
            None
        """
        super().__init__()

    def forward(self, x: torch.Tensor) -> torch.Tensor:
        """Forward pass through the Identity block.

        Args:
            x (torch.Tensor): Input tensor.

        Returns:
            torch.Tensor: The input tensor unchanged.

        Note:
            This method performs a forward pass through the Identity block, returning
            the input tensor as-is.
        """
        return x

    def change_channel_size(
        self,
        k: float | None = None,
        num_channels_to_add: int | None = None,
<<<<<<< HEAD
        new_cell: bool = False,
=======
>>>>>>> e67cabad
        device: torch.device = DEVICE,
    ) -> None:
        """Change the number of input and output channels in the Identity block
        (no operation performed).

        Args:
            k (int): The new number of input and output channels would be 1/k of the
            original size.
            num_channels_to_add (int): The number of channels to add to the operation.
<<<<<<< HEAD
            new_cell (bool): Whether change is for creating a new cell.
=======
>>>>>>> e67cabad
            device (torch.device, optional): The device to which the operations are
            moved. Defaults to DEVICE.

        Note:
            This method does not perform any operations, as the Identity block does
            not change the number of channels.
        """

    def change_stride_size(self, new_stride: int) -> None:
        pass


class Zero(nn.Module):
    def __init__(self, stride: int) -> None:
        """Zero Block Class.

        Args:
            stride (int): Stride for the zero operation.

        Attributes:
            stride (int): Stride for the zero operation.

        Note:
            This class represents a block that performs a zero operation on the input
            tensor, adjusting the output tensor's dimensions based on the specified
            parameters.
        """
        super().__init__()
        self.stride = stride

    def forward(self, x: torch.Tensor) -> torch.Tensor:
        """Forward pass through the Zero block.

        Args:
            x (torch.Tensor): Input tensor.

        Returns:
            torch.Tensor: Output tensor with zeros, adjusted based on block parameters.

        Note:
            This method performs a forward pass through the Zero block,
            applying a zero operation to the input tensor and adjusting its dimensions
            accordingly.
        """
        if self.stride == 1:
            return x.mul(0.0)
        return x[:, :, :: self.stride, :: self.stride].mul(0.0)

    def change_channel_size(
        self,
        k: float | None = None,
        num_channels_to_add: int | None = None,
<<<<<<< HEAD
        new_cell: bool = False,
=======
>>>>>>> e67cabad
        device: torch.device = DEVICE,
    ) -> None:
        """Change the number of input and output channels in the Zero block
        (no operation performed).

        Args:
            k (int): The new number of input and output channels would be 1/k of the
            original size.
            num_channels_to_add (int): The number of channels to add to the operation.
<<<<<<< HEAD
            new_cell (bool): Whether change is for creating a new cell.
=======
>>>>>>> e67cabad
            device (torch.device, optional): The device to which the operations are
            moved. Defaults to DEVICE.

        Note:
            This method does not perform any operations, as the Zero block does not
            change the number of channels.
        """

    def change_stride_size(self, new_stride: int) -> None:
        self.stride = new_stride


class FactorizedReduce(nn.Module):
    def __init__(self, C_in: int, C_out: int, affine: bool = True):
        """Factorized Reduce Block Class.

        Args:
            C_in (int): Number of input channels.
            C_out (int): Number of output channels.
            affine (bool): Whether to apply affine transformations in BatchNorm.

        Attributes:
            relu (nn.ReLU): ReLU activation layer.
            conv1 (nn.Conv2d): First Conv2d layer for factorized reduction.
            conv2 (nn.Conv2d): Second Conv2d layer for factorized reduction.
            bn (nn.BatchNorm2d): BatchNorm layer.
        """
        super().__init__()
        # assert C_out % 2 == 0
<<<<<<< HEAD
        self.C_in = C_in
        self.C_out = C_out
=======
>>>>>>> e67cabad
        self.relu = nn.ReLU(inplace=False)
        self.conv_1 = Conv2DLoRA(
            C_in, C_out // 2, kernel_size=1, stride=2, padding=0, bias=False
        )
        self.conv_2 = Conv2DLoRA(
            C_in, C_out - C_out // 2, kernel_size=1, stride=2, padding=0, bias=False
        )
        self.bn = nn.BatchNorm2d(C_out, affine=affine)

    def forward(self, x: torch.Tensor) -> torch.Tensor:
        """Forward pass through the Factorized Reduce block.

        Args:
            x (torch.Tensor): Input tensor.

        Returns:
            torch.Tensor: Output tensor after factorized reduction.
        """
        x = self.relu(x)
        out = torch.cat([self.conv_1(x), self.conv_2(x[:, :, 1:, 1:])], dim=1)
        out = self.bn(out)
        return out

    def change_channel_size(
        self,
        k: float | None = None,
        num_channels_to_add: int | None = None,
<<<<<<< HEAD
        new_cell: bool = False,  # noqa: ARG002
=======
>>>>>>> e67cabad
        device: torch.device = DEVICE,
    ) -> None:
        """Change the number of input and output channels in the Factorized Reduce
        block.

        Args:
            k (int): The new number of input and output channels would be 1/k of the
            original size.
            num_channels_to_add (int): The number of channels to add to the operation.
<<<<<<< HEAD
            new_cell (bool): Whether change is for creating a new cell.
=======
>>>>>>> e67cabad
            device (torch.device, optional): The device to which the operations are
            moved. Defaults to DEVICE.

        Note:
            This method dynamically changes the number of output channels in the block's
            convolutional layers and BatchNorm.
        """
<<<<<<< HEAD
        if k:
=======
        if k is not None:
>>>>>>> e67cabad
            if k >= 1:
                self.conv_1 = ch.reduce_conv_channels(self.conv_1, k, device)
                self.conv_2 = ch.reduce_conv_channels(self.conv_2, k, device)
                self.bn = ch.reduce_bn_features(self.bn, k, device)
                self.C_in //= int(k)
                self.C_out //= int(k)
                return
            num_channels_to_add_in = int(max(1, self.C_in * (1 / k - 1)))
            num_channels_to_add_out = int(max(1, self.C_out * (1 / k - 1) // 2))
        if num_channels_to_add:
            num_channels_to_add_in = num_channels_to_add
            num_channels_to_add_out = num_channels_to_add

        self.conv_1, _ = ch.increase_in_channel_size_conv(
            self.conv_1, num_channels_to_add_in
        )
        self.conv_1, index1 = ch.increase_out_channel_size_conv(
            self.conv_1, num_channels_to_add_out
        )
        self.conv_2, _ = ch.increase_in_channel_size_conv(
            self.conv_2, num_channels_to_add_in
        )
        self.conv_2, index2 = ch.increase_out_channel_size_conv(
            self.conv_2, num_channels_to_add_out
        )
        self.bn, _ = ch.increase_num_features_bn(
            self.bn, num_channels_to_add_in, index=torch.cat([index1, index2])
        )
        self.C_in += num_channels_to_add_in
        self.C_out += num_channels_to_add_out * 2

    def increase_in_channel_size(
        self, num_channels_to_add: int, device: torch.device = DEVICE
    ) -> None:
        self.conv_1, _ = ch.increase_in_channel_size_conv(
            self.conv_1, num_channels_to_add, device
        )
        self.conv_2, _ = ch.increase_in_channel_size_conv(
            self.conv_2, num_channels_to_add, device
        )
        self.C_in += num_channels_to_add

    def increase_out_channel_size(
        self, num_channels_to_add: int, device: torch.device = DEVICE
    ) -> None:
        self.conv_1 = ch.increase_out_channel_size_conv(
            self.conv_1, num_channels_to_add - num_channels_to_add // 2, device
        )
        self.conv_2 = ch.increase_out_channel_size_conv(
            self.conv_2, num_channels_to_add // 2, device
        )
        self.bn = ch.increase_num_features_bn(self.bn, num_channels_to_add, device)
        self.C_out += num_channels_to_add
<<<<<<< HEAD

    def change_stride_size(self, new_stride: int) -> None:
        pass
=======
>>>>>>> e67cabad

    def activate_lora(self, r: int) -> None:
        self.conv_1.activate_lora(r)
        self.conv_2.activate_lora(r)

    def deactivate_lora(self) -> None:
        self.conv_1.deactivate_lora()
        self.conv_2.deactivate_lora()


class Conv7x1Conv1x7BN(nn.Module):
    def __init__(
        self,
        C: int,
        stride: int,
        affine: bool = True,
    ) -> None:
        """Convolution operation using 7x1 and 1x7 kernels with Batch Normalization.

        Args:
            C (int): Number of input channels.
            stride (int): Stride for the convolution.
            affine (bool): If True, use affine transformations in Batch Normalization.

        Note: This class defines a convolution operation that uses two different
        convolutional kernels, 7x1 and 1x7, with Batch Normalization. This operation
        can be useful in neural network architectures for various tasks.
        """
        super().__init__()
        self.op = nn.Sequential(
            nn.ReLU(inplace=False),
            nn.Conv2d(C, C, (1, 7), stride=(1, stride), padding=(0, 3), bias=False),
            nn.Conv2d(C, C, (7, 1), stride=(stride, 1), padding=(3, 0), bias=False),
            nn.BatchNorm2d(C, affine=affine),
        )

    def forward(self, x: torch.Tensor) -> torch.Tensor:
        """Perform a forward pass through the Convolution operation.

        Args:
            x (torch.Tensor): Input tensor.

        Returns:
            torch.Tensor: The output tensor after applying the convolution operation.

        """
        return self.op(x)

    def change_channel_size(
        self,
        k: float | None = None,
        num_channels_to_add: int | None = None,
<<<<<<< HEAD
        new_cell: bool = False,
=======
>>>>>>> e67cabad
        device: torch.device = DEVICE,
    ) -> None:
        """Modify the channel sizes of the operation by reducing them to 'k' channels.

        Args:
            k (int): The new number of channels.
            num_channels_to_add (int): The number of channels to add to the operation.
<<<<<<< HEAD
            new_cell (bool): Whether change is for creating a new cell.
=======
>>>>>>> e67cabad
            device (torch.device): The target device (default is 'DEVICE').

        Note: This method is used for architectural search and adjusts the number of
        channels in the Convolution operation.
        """
<<<<<<< HEAD

    def change_stride_size(self, new_stride: int) -> None:
        self.op[1].stride = (1, new_stride)
        self.op[2].stride = (new_stride, 1)
=======
>>>>>>> e67cabad


OLES_OPS = [Zero, Pooling, Identity, SepConv, DilConv]<|MERGE_RESOLUTION|>--- conflicted
+++ resolved
@@ -103,10 +103,7 @@
         self,
         k: float | None = None,
         num_channels_to_add: int | None = None,
-<<<<<<< HEAD
         new_cell: bool = False,  # noqa: ARG002
-=======
->>>>>>> e67cabad
         device: torch.device = DEVICE,
     ) -> None:
         """Change the number of input and output channels in the ReLUConvBN block.
@@ -115,10 +112,7 @@
             k (int): The new number of input and output channels would be 1/k of the
             original size.
             num_channels_to_add (int): The number of channels to add to the operation.
-<<<<<<< HEAD
             new_cell (bool): Whether change is for creating a new cell.
-=======
->>>>>>> e67cabad
             device (torch.device, optional): The device to which the operations are
             moved. Defaults to DEVICE.
 
@@ -136,15 +130,9 @@
             index=index,
             device=device,
         )
-<<<<<<< HEAD
-        if k:
-            self.C_in *= int(k)
-            self.C_out *= int(k)
-=======
         if k is not None:
             self.C_in = int(k * self.C_in)
             self.C_out = int(k * self.C_out)
->>>>>>> e67cabad
 
     def increase_in_channel_size(
         self, num_channels_to_add: int, device: torch.device = DEVICE
@@ -164,14 +152,11 @@
             self.op[2], num_channels_to_add, device=device
         )
         self.C_out += num_channels_to_add
-<<<<<<< HEAD
 
     def change_stride_size(self, new_stride: int) -> None:
         for op in self.op:
             if hasattr(op, "stride"):
                 op.stride = (new_stride, new_stride)
-=======
->>>>>>> e67cabad
 
     def activate_lora(self, r: int) -> None:
         self.op[1].activate_lora(r)
@@ -235,10 +220,7 @@
         self,
         k: float | None = None,
         num_channels_to_add: int | None = None,
-<<<<<<< HEAD
         new_cell: bool = False,  # noqa: ARG002
-=======
->>>>>>> e67cabad
         device: torch.device = DEVICE,
     ) -> None:
         """Change the number of input and output channels in the Pooling block's batch
@@ -248,24 +230,18 @@
             k (int): The new number of input and output channels would be 1/k of the
             original size.
             num_channels_to_add (int): The number of channels to add to the operation.
-<<<<<<< HEAD
             new_cell (bool): Whether change is for creating a new cell.
-=======
->>>>>>> e67cabad
             device (torch.device, optional): The device to which the operations are
             moved. Defaults to DEVICE.
         """
         self.op[1], _ = ch.change_features_bn(
             self.op[1], k=k, num_channels_to_add=num_channels_to_add, device=device
         )
-<<<<<<< HEAD
 
     def change_stride_size(self, new_stride: int) -> None:
         for op in self.op:
             if hasattr(op, "stride"):
                 op.stride = new_stride
-=======
->>>>>>> e67cabad
 
 
 class DilConv(ConvolutionalWEModule):
@@ -339,10 +315,7 @@
         self,
         k: float | None = None,
         num_channels_to_add: int | None = None,
-<<<<<<< HEAD
         new_cell: bool = False,
-=======
->>>>>>> e67cabad
         device: torch.device = DEVICE,
     ) -> None:
         """Change the number of input and output channels in the DilConv's ops.
@@ -351,18 +324,11 @@
             k (int): The new number of input and output channels would be 1/k of the
             original size.
             num_channels_to_add (int): The number of channels to add to the operation.
-<<<<<<< HEAD
             new_cell (bool): Whether change is for creating a new cell.
             device (torch.device, optional): The device to which the operations are
             moved. Defaults to DEVICE.
         """
-        if k:
-=======
-            device (torch.device, optional): The device to which the operations are
-            moved. Defaults to DEVICE.
-        """
         if k is not None:
->>>>>>> e67cabad
             if k >= 1:
                 self.op[1] = ch.reduce_conv_channels(self.op[1], k, device)
                 self.op[2] = ch.reduce_conv_channels(self.op[2], k, device)
@@ -373,13 +339,7 @@
         if num_channels_to_add:
             num_channels_to_add_in = num_channels_to_add
             num_channels_to_add_out = num_channels_to_add
-<<<<<<< HEAD
         if new_cell:
-=======
-        # TODO: The DrNAS is missing the increase in channel of conv1?
-        # but since we need it for creating a new cell this if was added
-        if k is None:
->>>>>>> e67cabad
             self.op[1], _ = ch.increase_in_channel_size_conv(
                 self.op[1], num_channels_to_add_in
             )
@@ -396,7 +356,6 @@
         self.op[3], _ = ch.increase_num_features_bn(
             self.op[3], num_channels_to_add_out, index=index
         )
-<<<<<<< HEAD
 
     def change_stride_size(self, new_stride: int) -> None:
         self.stride = new_stride
@@ -404,8 +363,6 @@
             self.op[1].conv.stride = (new_stride, new_stride)
         else:
             self.op[1].stride = (new_stride, new_stride)
-=======
->>>>>>> e67cabad
 
     def activate_lora(self, r: int) -> None:
         self.op[1].activate_lora(r)
@@ -503,10 +460,7 @@
         self,
         k: float | None = None,
         num_channels_to_add: int | None = None,
-<<<<<<< HEAD
         new_cell: bool = False,
-=======
->>>>>>> e67cabad
         device: torch.device = DEVICE,
     ) -> None:
         """Change the number of input and output channels in the SepConv's ops.
@@ -515,18 +469,11 @@
             k (int): The new number of input and output channels would be 1/k of the
             original size.
             num_channels_to_add (int): The number of channels to add to the operation.
-<<<<<<< HEAD
             new_cell (bool): Whether change is for creating a new cell.
             device (torch.device, optional): The device to which the operations are
             moved. Defaults to DEVICE.
         """
-        if k:
-=======
-            device (torch.device, optional): The device to which the operations are
-            moved. Defaults to DEVICE.
-        """
         if k is not None:
->>>>>>> e67cabad
             if k > 1:
                 self.op[1] = ch.reduce_conv_channels(self.op[1], k, device)
                 self.op[2] = ch.reduce_conv_channels(self.op[2], k, device)
@@ -541,12 +488,7 @@
             num_channels_to_add_in = num_channels_to_add
             num_channels_to_add_out = num_channels_to_add
 
-<<<<<<< HEAD
         if new_cell:
-=======
-        # TODO: this line does not exist in Drnas?
-        if k is None:
->>>>>>> e67cabad
             self.op[1], _ = ch.increase_in_channel_size_conv(
                 self.op[1], num_channels_to_add_in
             )
@@ -564,12 +506,7 @@
             self.op[3], num_channels_to_add_out, index=index
         )
 
-<<<<<<< HEAD
         if new_cell:
-=======
-        # TODO: this line does not exist in Drnas?
-        if k is None:
->>>>>>> e67cabad
             self.op[5], _ = ch.increase_in_channel_size_conv(
                 self.op[5], num_channels_to_add_in
             )
@@ -586,7 +523,6 @@
         self.op[7], _ = ch.increase_num_features_bn(
             self.op[7], num_channels_to_add_out, index=index
         )
-<<<<<<< HEAD
 
     def change_stride_size(self, new_stride: int) -> None:
         self.stride = new_stride
@@ -594,8 +530,6 @@
             self.op[1].conv.stride = (new_stride, new_stride)
         elif hasattr(self.op[1], "stride"):
             self.op[1].stride = (new_stride, new_stride)
-=======
->>>>>>> e67cabad
 
     def activate_lora(self, r: int) -> None:
         self.op[1].activate_lora(r)
@@ -648,10 +582,7 @@
         self,
         k: float | None = None,
         num_channels_to_add: int | None = None,
-<<<<<<< HEAD
         new_cell: bool = False,
-=======
->>>>>>> e67cabad
         device: torch.device = DEVICE,
     ) -> None:
         """Change the number of input and output channels in the Identity block
@@ -661,10 +592,7 @@
             k (int): The new number of input and output channels would be 1/k of the
             original size.
             num_channels_to_add (int): The number of channels to add to the operation.
-<<<<<<< HEAD
             new_cell (bool): Whether change is for creating a new cell.
-=======
->>>>>>> e67cabad
             device (torch.device, optional): The device to which the operations are
             moved. Defaults to DEVICE.
 
@@ -717,10 +645,7 @@
         self,
         k: float | None = None,
         num_channels_to_add: int | None = None,
-<<<<<<< HEAD
         new_cell: bool = False,
-=======
->>>>>>> e67cabad
         device: torch.device = DEVICE,
     ) -> None:
         """Change the number of input and output channels in the Zero block
@@ -730,10 +655,7 @@
             k (int): The new number of input and output channels would be 1/k of the
             original size.
             num_channels_to_add (int): The number of channels to add to the operation.
-<<<<<<< HEAD
             new_cell (bool): Whether change is for creating a new cell.
-=======
->>>>>>> e67cabad
             device (torch.device, optional): The device to which the operations are
             moved. Defaults to DEVICE.
 
@@ -763,11 +685,8 @@
         """
         super().__init__()
         # assert C_out % 2 == 0
-<<<<<<< HEAD
         self.C_in = C_in
         self.C_out = C_out
-=======
->>>>>>> e67cabad
         self.relu = nn.ReLU(inplace=False)
         self.conv_1 = Conv2DLoRA(
             C_in, C_out // 2, kernel_size=1, stride=2, padding=0, bias=False
@@ -795,10 +714,7 @@
         self,
         k: float | None = None,
         num_channels_to_add: int | None = None,
-<<<<<<< HEAD
         new_cell: bool = False,  # noqa: ARG002
-=======
->>>>>>> e67cabad
         device: torch.device = DEVICE,
     ) -> None:
         """Change the number of input and output channels in the Factorized Reduce
@@ -808,10 +724,7 @@
             k (int): The new number of input and output channels would be 1/k of the
             original size.
             num_channels_to_add (int): The number of channels to add to the operation.
-<<<<<<< HEAD
             new_cell (bool): Whether change is for creating a new cell.
-=======
->>>>>>> e67cabad
             device (torch.device, optional): The device to which the operations are
             moved. Defaults to DEVICE.
 
@@ -819,11 +732,7 @@
             This method dynamically changes the number of output channels in the block's
             convolutional layers and BatchNorm.
         """
-<<<<<<< HEAD
-        if k:
-=======
         if k is not None:
->>>>>>> e67cabad
             if k >= 1:
                 self.conv_1 = ch.reduce_conv_channels(self.conv_1, k, device)
                 self.conv_2 = ch.reduce_conv_channels(self.conv_2, k, device)
@@ -877,12 +786,9 @@
         )
         self.bn = ch.increase_num_features_bn(self.bn, num_channels_to_add, device)
         self.C_out += num_channels_to_add
-<<<<<<< HEAD
 
     def change_stride_size(self, new_stride: int) -> None:
         pass
-=======
->>>>>>> e67cabad
 
     def activate_lora(self, r: int) -> None:
         self.conv_1.activate_lora(r)
@@ -935,10 +841,7 @@
         self,
         k: float | None = None,
         num_channels_to_add: int | None = None,
-<<<<<<< HEAD
         new_cell: bool = False,
-=======
->>>>>>> e67cabad
         device: torch.device = DEVICE,
     ) -> None:
         """Modify the channel sizes of the operation by reducing them to 'k' channels.
@@ -946,22 +849,16 @@
         Args:
             k (int): The new number of channels.
             num_channels_to_add (int): The number of channels to add to the operation.
-<<<<<<< HEAD
             new_cell (bool): Whether change is for creating a new cell.
-=======
->>>>>>> e67cabad
             device (torch.device): The target device (default is 'DEVICE').
 
         Note: This method is used for architectural search and adjusts the number of
         channels in the Convolution operation.
         """
-<<<<<<< HEAD
 
     def change_stride_size(self, new_stride: int) -> None:
         self.op[1].stride = (1, new_stride)
         self.op[2].stride = (new_stride, 1)
-=======
->>>>>>> e67cabad
 
 
 OLES_OPS = [Zero, Pooling, Identity, SepConv, DilConv]