--- conflicted
+++ resolved
@@ -288,13 +288,12 @@
 
         s0 = s1 = self.stem(x)
         for _i, cell in enumerate(self.cells):
-<<<<<<< HEAD
             if cell.reduction:
-                weights = self.alphas_reduce
+                weights = self.sample(self.alphas_reduce)
                 if self.mask is not None:
                     weights = normalize_params(weights, self.mask[1])
             else:
-                weights = self.alphas_normal
+                weights = self.sample(self.alphas_normal)
                 if self.mask is not None:
                     weights = normalize_params(weights, self.mask[0])
             s0, s1 = s1, cell(s0, s1, weights)
@@ -321,7 +320,7 @@
         s0 = s1 = self.stem(inputs)
         for _i, cell in enumerate(self.cells):
             if cell.reduction:
-                weights = self.alphas_reduce
+                weights = self.sample(self.alphas_reduce)
                 if self.mask is not None:
                     weights = normalize_params(weights, self.mask[1])
                 n = 3
@@ -334,7 +333,7 @@
                     n += 1
                     weights2 = torch.cat([weights2, tw2], dim=0)
             else:
-                weights = self.alphas_normal
+                weights = self.sample(self.alphas_normal)
                 if self.mask is not None:
                     weights = normalize_params(weights, self.mask[0])
                 n = 3
@@ -348,43 +347,6 @@
                     weights2 = torch.cat([weights2, tw2], dim=0)
             s0, s1 = s1, cell(s0, s1, weights, weights2)
 
-=======
-            if self.edge_normalization:
-                if cell.reduction:
-                    weights = self.sample(self.alphas_reduce)
-                    n = 3
-                    start = 2
-                    weights2 = F.softmax(self.betas_reduce[0:2], dim=-1)
-                    for _i in range(self._steps - 1):
-                        end = start + n
-                        tw2 = F.softmax(self.betas_reduce[start:end], dim=-1)
-                        start = end
-                        n += 1
-                        weights2 = torch.cat([weights2, tw2], dim=0)
-                else:
-                    weights = self.sample(self.alphas_normal)
-                    n = 3
-                    start = 2
-                    weights2 = F.softmax(self.betas_normal[0:2], dim=-1)
-                    for _i in range(self._steps - 1):
-                        end = start + n
-                        tw2 = F.softmax(self.betas_normal[start:end], dim=-1)
-                        start = end
-                        n += 1
-                        weights2 = torch.cat([weights2, tw2], dim=0)
-                s0, s1 = s1, cell(s0, s1, weights, weights2)
-            else:
-                if cell.reduction:
-                    if self.discretized:
-                        weights = self.alphas_reduce
-                    else:
-                        weights = self.sample(self.alphas_reduce)
-                elif self.discretized:
-                    weights = self.alphas_normal
-                else:
-                    weights = self.sample(self.alphas_normal)
-                s0, s1 = s1, cell(s0, s1, weights)
->>>>>>> 195e940f
         out = self.global_pooling(s1)
         logits = self.classifier(out.view(out.size(0), -1))
         return torch.squeeze(out, dim=(-1, -2)), logits
