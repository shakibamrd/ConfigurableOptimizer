--- conflicted
+++ resolved
@@ -205,7 +205,7 @@
     def change_channel_size(
         self,
         k: float | None = None,
-        num_channels_to_add: int | None = None,  # noqa: ARG002
+        num_channels_to_add: int | None = None,
         new_cell: bool = False,  # noqa: ARG002
         device: torch.device = DEVICE,
     ) -> None:
@@ -223,9 +223,15 @@
             This method dynamically changes the number of output channels in the
             ReLUConvBN block.
         """
-        self.op[1], index = ch.change_channel_size_conv(self.op[1], k=k, device=device)
+        self.op[1], index = ch.change_channel_size_conv(
+            self.op[1], k=k, num_channels_to_add=num_channels_to_add, device=device
+        )
         self.op[2], _ = ch.change_features_bn(
-            self.op[2], k=k, index=index, device=device
+            self.op[2],
+            k=k,
+            num_channels_to_add=num_channels_to_add,
+            index=index,
+            device=device,
         )
 
     def activate_lora(self, r: int) -> None:
@@ -337,11 +343,7 @@
             This method dynamically changes the number of output channels in the SepConv
             block.
         """
-<<<<<<< HEAD
-        if k and k > 1:
-=======
-        if k > 1:
->>>>>>> e67cabad
+        if k is not None and k > 1:
             self.op[1] = ch.reduce_conv_channels(self.op[1], k=k, device=device)
             self.op[2] = ch.reduce_conv_channels(self.op[2], k=k, device=device)
             self.op[3] = ch.reduce_bn_features(self.op[3], k=k, device=device)
@@ -436,8 +438,8 @@
     def change_channel_size(
         self,
         k: float | None = None,
-        num_channels_to_add: int | None = None,  # noqa: ARG002
-        new_cell: bool = False,  # noqa: ARG002
+        num_channels_to_add: int | None = None,
+        new_cell: bool = False,
         device: torch.device = DEVICE,
     ) -> None:
         """Change the number of input and output channels in the DualSepConv block.
@@ -454,8 +456,8 @@
             This method dynamically changes the number of output channels in both
             SepConv blocks of the DualSepConv block.
         """
-        self.op_b.change_channel_size(k, device)
-        self.op_b.change_channel_size(k, device)
+        self.op_b.change_channel_size(k, num_channels_to_add, new_cell, device)
+        self.op_b.change_channel_size(k, num_channels_to_add, new_cell, device)
 
     def activate_lora(self, r: int) -> None:
         self.op_a.activate_lora(r)
@@ -661,8 +663,8 @@
     def change_channel_size(
         self,
         k: float | None = None,
-        num_channels_to_add: int | None = None,  # noqa: ARG002
-        new_cell: bool = False,  # noqa: ARG002
+        num_channels_to_add: int | None = None,
+        new_cell: bool = False,
         device: torch.device = DEVICE,
     ) -> None:
         """Change the number of input and output channels in the Pooling block's
@@ -681,7 +683,12 @@
             preprocessing block (if used).
         """
         if self.preprocess:
-            self.preprocess.change_channel_size(k=k, device=device)
+            self.preprocess.change_channel_size(
+                k=k,
+                num_channels_to_add=num_channels_to_add,
+                new_cell=new_cell,
+                device=device,
+            )
 
 
 class Identity(nn.Module):
@@ -792,8 +799,8 @@
         self,
         k: float | None = None,
         num_channels_to_add: int | None = None,
-        new_cell: bool = False,
-        device: torch.device = DEVICE,
+        new_cell: bool = False,  # noqa: ARG002
+        device: torch.device = DEVICE,  # noqa: ARG002
     ) -> None:
         """Change the number of input and output channels in the Zero block
         (no operation performed).
@@ -810,6 +817,13 @@
             This method does not perform any operations, as the Zero block does not
             change the number of channels.
         """
+        assert (k is not None) or (num_channels_to_add is not None)
+        if k is not None:
+            self.C_in = int(self.C_in // k)
+            self.C_out = int(self.C_out // k)
+        if num_channels_to_add is not None:
+            self.C_in += num_channels_to_add
+            self.C_out += num_channels_to_add
 
     def extra_repr(self) -> str:
         """Return an informative string representation of the Zero block.
@@ -915,7 +929,7 @@
     def change_channel_size(
         self,
         k: float | None = None,
-        num_channels_to_add: int | None = None,  # noqa: ARG002
+        num_channels_to_add: int | None = None,
         new_cell: bool = False,  # noqa: ARG002
         device: torch.device = DEVICE,
     ) -> None:
@@ -934,13 +948,8 @@
             This method dynamically changes the number of output channels in the block's
             convolutional layers and BatchNorm.
         """
-<<<<<<< HEAD
-        if k and k > 1:
-            if self.stride == 2 and k > 1:
-=======
-        if k > 1:
+        if k is not None and k > 1:
             if self.stride == 2:
->>>>>>> e67cabad
                 for i in range(2):
                     self.convs[i] = ch.reduce_conv_channels(
                         self.convs[i], k=k, device=device
@@ -952,17 +961,18 @@
             self.bn = ch.reduce_bn_features(self.bn, k)
             return
 
-<<<<<<< HEAD
-        if k and self.stride == 2:
-=======
+        if num_channels_to_add is not None:
+            num_channels_to_add_C_in = num_channels_to_add
+            num_channels_to_add_C_out = num_channels_to_add
+
         if self.stride == 2:
->>>>>>> e67cabad
-            num_channels_to_add_C_in = int(
-                max(1, self.convs[0].in_channels // int(1 / k - 1))
-            )
-            num_channels_to_add_C_out = int(
-                max(1, self.convs[0].out_channels // int(1 / k - 1))
-            )
+            if k is not None:
+                num_channels_to_add_C_in = int(
+                    max(1, self.convs[0].in_channels // int(1 / k - 1))
+                )
+                num_channels_to_add_C_out = int(
+                    max(1, self.convs[0].out_channels // int(1 / k - 1))
+                )
             self.convs[0], _ = ch.increase_in_channel_size_conv(
                 self.convs[0], num_channels_to_add_C_in
             )
@@ -982,8 +992,9 @@
                 index=torch.cat([index1, index2]),
             )
         elif self.stride == 1:
-            num_channels_to_add_C_in = int(max(1, self.conv.in_channels // k))
-            num_channels_to_add_C_out = int(max(1, self.conv.out_channels // k))
+            if k is not None:
+                num_channels_to_add_C_in = int(max(1, self.conv.in_channels // k))
+                num_channels_to_add_C_out = int(max(1, self.conv.out_channels // k))
             self.conv, _ = ch.increase_in_channel_size_conv(
                 self.conv, num_channels_to_add_C_in
             )
