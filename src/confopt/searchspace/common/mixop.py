from __future__ import annotations

import torch
from torch import nn

from confopt.oneshot.partial_connector import PartialConnector

DEVICE = torch.device("cuda") if torch.cuda.is_available() else torch.device("cpu")
__all__ = ["OperationChoices"]


class OperationChoices(nn.Module):
    def __init__(self, ops: list[nn.Module], is_reduction_cell: bool = False) -> None:
        super().__init__()
        self.ops = ops
        self.is_reduction_cell = is_reduction_cell

    def forward(self, x: torch.Tensor, alphas: list[torch.Tensor]) -> torch.Tensor:
        assert len(alphas) == len(
            self.ops
        ), "Number of operations and architectural weights do not match"
        states = [op(x) * alpha for op, alpha in zip(self.ops, alphas)]
        return sum(states)  # type: ignore


class OperationBlock(nn.Module):
    def __init__(
        self,
        ops: list[nn.Module],
        is_reduction_cell: bool,
        partial_connector: PartialConnector = None,
        device: torch.device = DEVICE,
    ) -> None:
        super().__init__()
        if partial_connector:
            for op in ops:
                if not (isinstance(op, (nn.AvgPool2d, nn.MaxPool2d))):
                    op.change_channel_size(partial_connector.k, device)  # type: ignore
        self.ops = ops
        self.partial_connector = partial_connector
<<<<<<< HEAD
        self.partial_connector.is_reduction_cell = self.is_reduction_cell
=======
        self.is_reduction_cell = is_reduction_cell
>>>>>>> 9b290e9d

    def forward(self, x: torch.Tensor, alphas: list[torch.Tensor]) -> torch.Tensor:
        self.partial_connector.is_reduction_cell = self.is_reduction_cell
        if self.partial_connector:
            return self.partial_connector(x, alphas, self.ops)
        states = [op(x) * alpha for op, alpha in zip(self.ops, alphas)]

        return sum(states)  # type: ignore<|MERGE_RESOLUTION|>--- conflicted
+++ resolved
@@ -38,11 +38,7 @@
                     op.change_channel_size(partial_connector.k, device)  # type: ignore
         self.ops = ops
         self.partial_connector = partial_connector
-<<<<<<< HEAD
-        self.partial_connector.is_reduction_cell = self.is_reduction_cell
-=======
         self.is_reduction_cell = is_reduction_cell
->>>>>>> 9b290e9d
 
     def forward(self, x: torch.Tensor, alphas: list[torch.Tensor]) -> torch.Tensor:
         self.partial_connector.is_reduction_cell = self.is_reduction_cell
