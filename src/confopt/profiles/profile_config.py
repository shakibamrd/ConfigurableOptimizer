from __future__ import annotations

from abc import abstractmethod

import torch

DEVICE = torch.device("cuda") if torch.cuda.is_available() else torch.device("cpu")
# TODO Change this to real data
ADVERSERIAL_DATA = torch.randn(2, 3, 32, 32).to(DEVICE), torch.randint(0, 9, (2,)).to(
    DEVICE
)


class ProfileConfig:
    epochs = 100

    def __init__(
        self,
        config_type: str,
        is_partial_connection: bool = False,
        dropout: float | None = None,
        perturbation: str | None = None,
        perturbator_sample_frequency: str = "epoch",
    ) -> None:
        self.config_type = config_type
        self._initialize_trainer_config()
        self._initialize_sampler_config()
        self.set_partial_connector(is_partial_connection)
        self.set_dropout(dropout)
        self.set_perturb(perturbation, perturbator_sample_frequency)

    def set_perturb(
        self,
        perturb_type: str | None = None,
        perturbator_sample_frequency: str = "epoch",
    ) -> None:
        assert perturbator_sample_frequency in ["epoch", "step"]
        assert perturb_type in ["adverserial", "random", "none", None]
        if perturb_type is None:
            self.perturb_type = "none"
        else:
            self.perturb_type = perturb_type
        self.perturbator_sample_frequency = perturbator_sample_frequency
        self._initialize_perturbation_config()

    def set_partial_connector(self, is_partial_connection: bool = False) -> None:
        self.is_partial_connection = is_partial_connection
        self._initialize_partial_connector_config()

    def set_dropout(self, dropout: float | None = None) -> None:
        self.dropout = dropout

    def get_config(self) -> dict:
<<<<<<< HEAD
        sampler_config = self.get_sampler_config()
        perturb_config = self.get_perturb_config()
        partial_connector_config = self.get_partial_conenctor()
        dropout_config = self.get_dropout_config()
        trainer_config = self.get_trainer_config()
        config = {
            "sampler": sampler_config,
            "perturbator": perturb_config,
            "partial_connector": partial_connector_config,
            "dropout": dropout_config,
            "trainer": trainer_config,
=======
        assert (
            self.sampler_config is not None
        ), "atleast a sampler is needed to initialize the search space"
        config = {
            "sampler": self.sampler_config,
            "perturbator": self.perturb_config,
            "partial_connector": self.partial_connector_config,
            "trainer": self.trainer_config,
>>>>>>> acb044f1
        }
        if hasattr(self, "searchspace_config") and self.searchspace_config is not None:
            config.update({"search_space": self.searchspace_config})
        return config

    @abstractmethod
    def _initialize_sampler_config(self) -> None:
        self.sampler_config = None

    @abstractmethod
    def _initialize_perturbation_config(self) -> None:
        if self.perturb_type == "adverserial":
            perturb_config = {
                "epsilon": 0.3,
                "data": ADVERSERIAL_DATA,
                "loss_criterion": torch.nn.CrossEntropyLoss(),
                "steps": 20,
                "random_start": True,
                "sample_frequency": self.perturbator_sample_frequency,
            }
        elif self.perturb_type == "random":
            perturb_config = {
                "epsilon": 0.3,
                "sample_frequency": self.perturbator_sample_frequency,
            }
        else:
            perturb_config = None

        self.perturb_config = perturb_config

    @abstractmethod
    def _initialize_partial_connector_config(self) -> None:
        partial_connector_config = {"k": 4} if self.is_partial_connection else None
        self.partial_connector_config = partial_connector_config

    @abstractmethod
    def _initialize_trainer_config(self) -> None:
        trainer_config = {
            "lr": 0.025,
            "epochs": self.epochs,
            "optim": "sgd",
            "arch_optim": "adam",
            "momentum": 0.9,
            "nesterov": 0,
            "criterion": "cross_entropy",
            "batch_size": 96,
            "learning_rate_min": 0.0,
            "weight_decay": 3e-4,
            "cutout": -1,
            "cutout_length": 16,
            "train_portion": 0.7,
            "use_data_parallel": 0,
            "checkpointing_freq": 1,
        }

        self.trainer_config = trainer_config

    def configure_sampler(self, **kwargs) -> None:  # type: ignore
        assert self.sampler_config is not None
        for config_key in kwargs:
            assert (
                config_key in self.sampler_config  # type: ignore
            ), f"{config_key} not a valid configuration for the sampler of type \
                {self.config_type}"
            self.sampler_config[config_key] = kwargs[config_key]  # type: ignore

    def configure_perturbator(self, **kwargs) -> None:  # type: ignore
        assert (
            self.perturb_type != "none"
        ), "Perturbator is initialized with None, \
            re-initialize with random or adverserial"

        for config_key in kwargs:
            assert (
                config_key in self.perturb_config  # type: ignore
            ), f"{config_key} not a valid configuration for the perturbator of \
                type {self.perturb_type}"
            self.perturb_config[config_key] = kwargs[config_key]  # type: ignore

    def configure_partial_connector(self, **kwargs) -> None:  # type: ignore
        assert self.is_partial_connection is True
        for config_key in kwargs:
            assert (
                config_key in self.partial_connector_config  # type: ignore
            ), f"{config_key} not a valid configuration for the partial connector"
            self.partial_connector_config[config_key] = kwargs[  # type: ignore
                config_key
            ]

    def configure_trainer(self, **kwargs) -> None:  # type: ignore
        for config_key in kwargs:
            assert (
                config_key in self.trainer_config
            ), f"{config_key} not a valid configuration for the trainer"
            self.trainer_config[config_key] = kwargs[config_key]

    @abstractmethod
<<<<<<< HEAD
    def get_searchspace_config(self) -> dict:
        pass

    @abstractmethod
    def get_dropout_config(self) -> dict:
        return {
            "p": self.dropout,
        }
=======
    def set_searchspace_config(self, config: dict) -> None:
        self.searchspace_config = config
>>>>>>> acb044f1
<|MERGE_RESOLUTION|>--- conflicted
+++ resolved
@@ -51,19 +51,6 @@
         self.dropout = dropout
 
     def get_config(self) -> dict:
-<<<<<<< HEAD
-        sampler_config = self.get_sampler_config()
-        perturb_config = self.get_perturb_config()
-        partial_connector_config = self.get_partial_conenctor()
-        dropout_config = self.get_dropout_config()
-        trainer_config = self.get_trainer_config()
-        config = {
-            "sampler": sampler_config,
-            "perturbator": perturb_config,
-            "partial_connector": partial_connector_config,
-            "dropout": dropout_config,
-            "trainer": trainer_config,
-=======
         assert (
             self.sampler_config is not None
         ), "atleast a sampler is needed to initialize the search space"
@@ -71,8 +58,8 @@
             "sampler": self.sampler_config,
             "perturbator": self.perturb_config,
             "partial_connector": self.partial_connector_config,
+            "dropout": self.dropout_config,
             "trainer": self.trainer_config,
->>>>>>> acb044f1
         }
         if hasattr(self, "searchspace_config") and self.searchspace_config is not None:
             config.update({"search_space": self.searchspace_config})
@@ -130,6 +117,19 @@
 
         self.trainer_config = trainer_config
 
+    @abstractmethod
+    def _initialize_dropout_config(self) -> None:
+        dropout_config = {
+            "p": self.dropout,
+            "p_min": None,
+            "anneal_frequency": None,
+            "anneal_type": None,
+            "max_iter": None,
+            "seed": 1,
+        }
+
+        self.dropout_config = dropout_config
+
     def configure_sampler(self, **kwargs) -> None:  # type: ignore
         assert self.sampler_config is not None
         for config_key in kwargs:
@@ -169,17 +169,13 @@
             ), f"{config_key} not a valid configuration for the trainer"
             self.trainer_config[config_key] = kwargs[config_key]
 
-    @abstractmethod
-<<<<<<< HEAD
-    def get_searchspace_config(self) -> dict:
-        pass
+    def configure_dropout(self, **kwargs) -> None:  # type: ignore
+        for config_key in kwargs:
+            assert (
+                config_key in self.trainer_config
+            ), f"{config_key} not a valid configuration for the dropout module"
+            self.trainer_config[config_key] = kwargs[config_key]
 
     @abstractmethod
-    def get_dropout_config(self) -> dict:
-        return {
-            "p": self.dropout,
-        }
-=======
     def set_searchspace_config(self, config: dict) -> None:
-        self.searchspace_config = config
->>>>>>> acb044f1
+        self.searchspace_config = config