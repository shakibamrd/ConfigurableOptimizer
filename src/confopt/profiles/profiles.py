--- conflicted
+++ resolved
@@ -156,8 +156,7 @@
         drnas_config = {
             "sample_frequency": self.sampler_sample_frequency,
         }
-<<<<<<< HEAD
-        return drnas_config
+        self.sampler_config = drnas_config  # type: ignore
 
 
 class DiscreteProfile:
@@ -180,7 +179,4 @@
             "use_data_parallel": 0,
             "checkpointing_freq": 1,
         }
-        return default_train_config
-=======
-        self.sampler_config = drnas_config  # type: ignore
->>>>>>> 195e940f
+        return default_train_config