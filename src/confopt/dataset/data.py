from __future__ import annotations

from abc import ABC, abstractmethod
import os
from typing import Any, Callable, Tuple, Union

import numpy as np
from skimage import io
import torch
from torch.utils.data import DataLoader, Dataset, DistributedSampler, Sampler
from torchvision import transforms
import torchvision.datasets as dset
from torchvision.transforms import Compose

from confopt.dataset import load_ops
import confopt.utils.distributed as dist_utils

from .imgnet16 import ImageNet16

DS = Tuple[Union[Dataset, None], Union[Sampler, None]]
DOMAIN_DATA_SOURCE = {
    "rgb": ("rgb", "png", "rgb"),
    "autoencoder": ("rgb", "png", "autoencoder"),
    "class_object": ("class_object", "npy", "class_object"),
    "class_scene": ("class_scene", "npy", "class_places"),
    "normal": ("normal", "png", "normal"),
    "room_layout": ("room_layout", "npy", "room_layout"),
    "segmentsemantic": ("segmentsemantic", "png", "segmentsemantic"),
    "jigsaw": ("rgb", "png", "jigsaw"),
}
TASKONOMY_TRAIN_FILENAMES_FINAL5K = "train_filenames_final5k.json"
TASKONOMY_TEST_FILENAMES_FINAL5K = "test_filenames_final5k.json"


class CUTOUT:
    def __init__(self, length: int):
        self.length = length

    def __repr__(self) -> str:
        return "{name}(length={length})".format(
            name=self.__class__.__name__, **self.__dict__
        )

    def __call__(self, img: torch.Tensor) -> torch.Tensor:
        h, w = img.size(1), img.size(2)
        mask = np.ones((h, w), np.float32)
        y = np.random.randint(h)
        x = np.random.randint(w)

        y1 = np.clip(y - self.length // 2, 0, h)
        y2 = np.clip(y + self.length // 2, 0, h)
        x1 = np.clip(x - self.length // 2, 0, w)
        x2 = np.clip(x + self.length // 2, 0, w)

        mask[y1:y2, x1:x2] = 0.0
        mask = torch.from_numpy(mask)  # type: ignore
        mask = mask.expand_as(img)  # type: ignore
        img *= mask
        return img


class AbstractData(ABC):
    def __init__(
        self,
        root: str,
        train_portion: float = 1.0,
        *args: Any,  # noqa: ARG002
        **kwargs: Any,  # noqa: ARG002
    ) -> None:
        self.root = root
        self.train_portion = train_portion
        if train_portion == 1:
            self.shuffle = True
        else:
            self.shuffle = False

    @abstractmethod
    def build_datasets(self) -> tuple[DS, DS, DS]:
        ...

    @abstractmethod
    def get_transforms(self) -> tuple[Compose, Compose]:
        ...

    @abstractmethod
    def load_datasets(
        self, root: str, train_transform: Compose, test_transform: Compose
    ) -> tuple[Dataset, Dataset]:
        ...

    def get_dataloaders(
        self,
        batch_size: int = 64,
        n_workers: int = 2,
        use_distributed_sampler: bool = False,
    ) -> tuple[DataLoader, DataLoader | None, DataLoader]:
        (
            (train_data, train_sampler),
            (val_data, val_sampler),
            (test_data, test_sampler),
        ) = self.build_datasets()

        if use_distributed_sampler:
            rank, world_size = dist_utils.get_rank(), dist_utils.get_world_size()
            choose_sampler = lambda data, sampler: (
                sampler if sampler is not None else data
            )
            train_sampler = DistributedSampler(
                choose_sampler(train_data, train_sampler),
                num_replicas=world_size,
                rank=rank,
                shuffle=self.shuffle,
            )
            if val_data is not None:
                val_sampler = DistributedSampler(
                    choose_sampler(val_data, val_sampler),
                    num_replicas=world_size,
                    rank=rank,
                )
            test_sampler = DistributedSampler(
                choose_sampler(test_data, test_sampler),
                num_replicas=world_size,
                rank=rank,
            )

        train_queue = DataLoader(
            train_data,  # type: ignore
            batch_size=batch_size,
            pin_memory=True,
            sampler=train_sampler,
            num_workers=n_workers,
        )
        if val_data is not None:
            valid_queue = DataLoader(
                val_data,
                batch_size=batch_size,
                pin_memory=True,
                sampler=val_sampler,
                num_workers=n_workers,
            )
        else:
            valid_queue = None

        test_queue = DataLoader(
            test_data,
            batch_size=batch_size,
            pin_memory=True,
            num_workers=n_workers,
            sampler=test_sampler,
        )

        return train_queue, valid_queue, test_queue


class CIFARData(AbstractData):
    def __init__(
        self, root: str, cutout: int, cutout_length: int, train_portion: float = 1.0
    ):
        super().__init__(root, train_portion)
        self.cutout = cutout
        self.cutout_length = cutout_length

    def get_transforms(self) -> tuple[Compose, Compose]:
        lists = [
            transforms.RandomCrop(32, padding=4),
            transforms.RandomHorizontalFlip(),
            transforms.ToTensor(),
            transforms.Normalize(self.mean, self.std),  # type: ignore
        ]

        if self.cutout > 0:
            lists += [CUTOUT(self.cutout_length)]
        train_transform = transforms.Compose(lists)

        test_transform = transforms.Compose(
            [
                transforms.ToTensor(),
                transforms.Normalize(self.mean, self.std),  # type: ignore
            ]
        )

        return train_transform, test_transform

    def build_datasets(self) -> tuple[DS, DS, DS]:
        train_transform, test_transform = self.get_transforms()
        train_data, test_data = self.load_datasets(
            self.root, train_transform, test_transform
        )

        if self.train_portion < 1:
            num_train = len(train_data)  # type: ignore
            indices = list(range(num_train))
            split = int(np.floor(self.train_portion * num_train))
            train_sampler = torch.utils.data.sampler.SubsetRandomSampler(
                indices[:split]
            )
            val_sampler = torch.utils.data.sampler.SubsetRandomSampler(
                indices[split:num_train]
            )
            return (
                (train_data, train_sampler),
                (train_data, val_sampler),
                (test_data, None),
            )

        return (train_data, None), (None, None), (test_data, None)


class ImageNetData(AbstractData):
    def __init__(
        self, root: str, cutout: int, cutout_length: int, train_portion: float = 1.0
    ):
        super().__init__(root, train_portion)
        self.cutout = cutout
        self.cutout_length = cutout_length
        self.mean = [x / 255 for x in [122.68, 116.66, 104.01]]
        self.std = [x / 255 for x in [63.22, 61.26, 65.09]]

    def get_transforms(self) -> tuple[Compose, Compose]:
        lists = [
            transforms.RandomHorizontalFlip(),
            transforms.RandomCrop(16, padding=2),
            transforms.ToTensor(),
            transforms.Normalize(self.mean, self.std),
        ]
        if self.cutout > 0:
            lists += [CUTOUT(self.cutout_length)]
        train_transform = transforms.Compose(lists)
        test_transform = transforms.Compose(
            [transforms.ToTensor(), transforms.Normalize(self.mean, self.std)]
        )

        return train_transform, test_transform

    def build_datasets(self) -> tuple[DS, DS, DS]:
        train_transform, test_transform = self.get_transforms()
        train_data, test_data = self.load_datasets(
            self.root, train_transform, test_transform
        )

        if self.train_portion > 0:
            num_train = len(train_data)  # type: ignore
            indices = list(range(num_train))
            split = int(np.floor(self.train_portion * num_train))
            train_sampler = torch.utils.data.sampler.SubsetRandomSampler(
                indices[:split]
            )
            val_sampler = torch.utils.data.sampler.SubsetRandomSampler(
                indices[split:num_train]
            )
            return (
                (train_data, train_sampler),
                (train_data, val_sampler),
                (test_data, None),
            )

        return (train_data, None), (None, None), (test_data, None)


class CIFAR10Data(CIFARData):
    def __init__(
        self, root: str, cutout: int, cutout_length: int, train_portion: float = 1.0
    ):
        super().__init__(root, cutout, cutout_length, train_portion)
        self.mean = [x / 255 for x in [125.3, 123.0, 113.9]]
        self.std = [x / 255 for x in [63.0, 62.1, 66.7]]

    def load_datasets(
        self, root: str, train_transform: Compose, test_transform: Compose
    ) -> tuple[Dataset, Dataset]:
        train_data = dset.CIFAR10(
            root, train=True, transform=train_transform, download=True
        )
        test_data = dset.CIFAR10(
            root, train=False, transform=test_transform, download=True
        )

        assert len(train_data) == 50000
        assert len(test_data) == 10000
        return train_data, test_data


class CIFAR100Data(CIFARData):
    def __init__(
        self, root: str, cutout: int, cutout_length: int, train_portion: float = 1.0
    ):
        super().__init__(root, cutout, cutout_length, train_portion)
        self.mean = [x / 255 for x in [125.3, 123.0, 113.9]]
        self.std = [x / 255 for x in [63.0, 62.1, 66.7]]

    def load_datasets(
        self, root: str, train_transform: Compose, test_transform: Compose
    ) -> tuple[Dataset, Dataset]:
        train_data = dset.CIFAR100(
            root, train=True, transform=train_transform, download=True
        )
        test_data = dset.CIFAR100(
            root, train=False, transform=test_transform, download=True
        )

        assert len(train_data) == 50000
        assert len(test_data) == 10000
        return train_data, test_data


class CIFAR10SupernetDataset(CIFAR10Data):
    def build_datasets(self) -> tuple[DS, DS, DS]:
        train_transform, test_transform = self.get_transforms()
        train_data, test_data = self.load_datasets(
            self.root, train_transform, test_transform
        )

        num_train = len(train_data) // 2  # type: ignore
        print("Warning: Using only half of the CIFAR training data!")

        indices = list(range(num_train))

        split = int(np.floor(self.train_portion * num_train))
        train_start_idx = 0
        train_end_idx = split
        val_start_idx = split
        val_end_idx = num_train

        train_sampler = torch.utils.data.sampler.SubsetRandomSampler(
            indices[train_start_idx:train_end_idx]
        )
        val_sampler = torch.utils.data.sampler.SubsetRandomSampler(
            indices[val_start_idx:val_end_idx]
        )
        return (
            (train_data, train_sampler),
            (train_data, val_sampler),
            (test_data, None),
        )


class CIFAR10ModelDataset(CIFAR10Data):
    def build_datasets(self) -> tuple[DS, DS, DS]:
        train_transform, test_transform = self.get_transforms()
        train_data, test_data = self.load_datasets(
            self.root, train_transform, test_transform
        )

        n_samples = len(train_data)
        print("Warning: Using only half of the CIFAR training data!")

        indices = list(range(n_samples))

        val_start_idx = 0
        val_end_idx = n_samples // 2

        train_start_idx = n_samples // 2
        train_end_idx = -1

        train_sampler = torch.utils.data.sampler.SubsetRandomSampler(
            indices[train_start_idx:train_end_idx]
        )
        val_sampler = torch.utils.data.sampler.SubsetRandomSampler(
            indices[val_start_idx:val_end_idx]
        )
        return (
            (train_data, train_sampler),
            (train_data, val_sampler),
            (test_data, None),
        )


class ImageNet16Data(ImageNetData):
    def __init__(
        self, root: str, cutout: int, cutout_length: int, train_portion: float = 1.0
    ):
        super().__init__(root, cutout, cutout_length, train_portion)

    def load_datasets(
        self, root: str, train_transform: Compose, test_transform: Compose
    ) -> tuple[Dataset, Dataset]:
        train_data = ImageNet16(root, True, train_transform)
        test_data = ImageNet16(root, False, test_transform)
        assert len(train_data) == 1281167
        assert len(test_data) == 50000
        return train_data, test_data


class ImageNet16120Data(ImageNetData):
    def __init__(
        self, root: str, cutout: int, cutout_length: int, train_portion: float = 1.0
    ):
        super().__init__(root, cutout, cutout_length, train_portion)

    def load_datasets(
        self, root: str, train_transform: Compose, test_transform: Compose
    ) -> tuple[Dataset, Dataset]:
        train_data = ImageNet16(root, True, train_transform, 120)
        test_data = ImageNet16(root, False, test_transform, 120)
        assert len(train_data) == 151700
        assert len(test_data) == 6000

        return train_data, test_data


class TaskonomyDataset(Dataset):
    def __init__(
        self,
        templates: list[str],
        dataset_dir: str,
        domain: str,
        target_load_fn: Callable,
        target_load_kwargs: dict,
        transform: Callable | None = None,
    ) -> None:
        self.dataset_dir = dataset_dir
        self.domain = domain
        self.label_type = DOMAIN_DATA_SOURCE[domain][1]
        self.all_templates = (
            templates  # load_ops.get_all_templates(dataset_dir, json_path)
        )
        self.target_load_kwargs = target_load_kwargs
        self.target_load_fn = target_load_fn
        self.transform = transform

    def __len__(self) -> int:
        return len(self.all_templates)

    def __getitem__(
        self, idx: int | torch.Tensor
    ) -> tuple[torch.Tensor, torch.Tensor | np.ndarray]:
        try:
            if torch.is_tensor(idx):
                idx = idx.item()  # type: ignore
            template = os.path.join(self.dataset_dir, self.all_templates[idx])
            image = io.imread(".".join([template.format(domain="rgb"), "png"]))
            label = self.get_label(template)
            sample = {"image": image, "label": label}
            if self.transform:
                sample = self.transform(sample)
        except Exception as err:  # noqa: BLE001
            template = os.path.join(self.dataset_dir, self.all_templates[idx])
            raise Exception(
                f"Error for img {'.'.join([template.format(domain='rgb'), 'png'])}"
            ) from err
        return sample["image"], sample["label"]

    def get_label(self, template: str) -> np.ndarray:
        template = template.replace("{domain}", "{domain_task}", 1)
        label_path = ".".join(
            [
                template.format(
                    domain_task=DOMAIN_DATA_SOURCE[self.domain][0],
                    domain=DOMAIN_DATA_SOURCE[self.domain][2],
                ),
                DOMAIN_DATA_SOURCE[self.domain][1],
            ]
        )
        label = self.target_load_fn(label_path, **self.target_load_kwargs)
        return label


class TaskonomyData(AbstractData):
    def __init__(
        self,
        train_portion: float,
        dataset_dir: str,
        domain: str,
        target_load_fn: Callable,
        num_classes: int,
        target_dim: int,
        data_split_dir: str,
    ) -> None:
        super().__init__(dataset_dir, train_portion)
        self.dataset_dir = dataset_dir
        self.domain = domain
        self.label_type = DOMAIN_DATA_SOURCE[domain][1]
        self.target_load_fn = target_load_fn
        self.num_classes = num_classes
        self.target_dim = target_dim
        self.data_split_dir = data_split_dir

    def load_datasets(
        self,
        # TODO: Remove the unused argument
        root: str,  # noqa: ARG002
        train_transform: load_ops.Compose,
        test_transform: load_ops.Compose,
    ) -> tuple[Dataset, Dataset]:
        train_templates = load_ops.get_all_templates(
            self.dataset_dir,
            os.path.join(self.data_split_dir, TASKONOMY_TRAIN_FILENAMES_FINAL5K),
        )
        target_load_kwargs = {
            "selected": self.target_dim < self.num_classes,
            "final5k": "final5k" in TASKONOMY_TRAIN_FILENAMES_FINAL5K,
        }
        train_data = TaskonomyDataset(
            templates=train_templates,
            dataset_dir=self.dataset_dir,
            domain=self.domain,
            target_load_fn=self.target_load_fn,
            target_load_kwargs=target_load_kwargs,
            transform=train_transform,
        )
        test_templates = load_ops.get_all_templates(
            self.dataset_dir,
            os.path.join(self.data_split_dir, TASKONOMY_TEST_FILENAMES_FINAL5K),
        )
        test_data = TaskonomyDataset(
            templates=test_templates,
            dataset_dir=self.dataset_dir,
            domain=self.domain,
            target_load_fn=self.target_load_fn,
            target_load_kwargs=target_load_kwargs,
            transform=test_transform,
        )
        return train_data, test_data

    def get_transforms(self) -> tuple[load_ops.Compose, load_ops.Compose]:
        normal_params = {
            "mean": [0.5224, 0.5222, 0.5221],
            "std": [0.2234, 0.2235, 0.2236],
            "inplace": False,
        }
        train_transform = load_ops.Compose(
            self.domain,
            [
                load_ops.ToPILImage(),
                load_ops.Resize([256, 256]),  # (1024, 1024)
                load_ops.RandomHorizontalFlip(0.5),
                load_ops.ColorJitter(
                    brightness=0.2, contrast=0.2, saturation=0.2, hue=0.1
                ),
                load_ops.ToTensor(),
                load_ops.Normalize(**normal_params),  # type: ignore
            ],
        )
        test_transform = load_ops.Compose(
            self.domain,
            [
                load_ops.ToPILImage(),
                load_ops.Resize([256, 256]),
                load_ops.ToTensor(),
                load_ops.Normalize(**normal_params),  # type: ignore
            ],
        )
        return train_transform, test_transform

    def build_datasets(self) -> tuple[DS, DS, DS]:
        train_transform, test_transform = self.get_transforms()
        train_data, test_data = self.load_datasets("", train_transform, test_transform)

        if self.train_portion < 1:
            num_train = len(train_data)  # type: ignore
            indices = list(range(num_train))
            split = int(np.floor(self.train_portion * num_train))
            train_sampler = torch.utils.data.sampler.SubsetRandomSampler(
                indices[:split]
            )
            val_sampler = torch.utils.data.sampler.SubsetRandomSampler(
                indices[split:num_train]
            )
            return (
                (train_data, train_sampler),
                (train_data, val_sampler),
                (test_data, None),
            )
        return (train_data, None), (None, None), (test_data, None)


class TaskonomyClassObjectData(TaskonomyData):
    def __init__(
        self,
        root: str = "datasets",
        dataset_dir: str = "taskonomydata_mini",
        train_portion: float = 0.5,
        # TODO: Remove the unused argument
        cutout: int = -1,  # noqa: ARG002
        cutout_length: int = 16,  # noqa: ARG002
        num_classes: int = 1000,
        target_dim: int = 75,
        data_split_dir: str = "final5K_splits",
    ) -> None:
        super().__init__(
            train_portion=train_portion,
            dataset_dir=os.path.join(root, dataset_dir),
            domain="class_object",
            target_load_fn=load_ops.load_class_object_logits,
            num_classes=num_classes,
            target_dim=target_dim,
            data_split_dir=os.path.join(root, dataset_dir, data_split_dir),
        )


class TaskonomyClassSceneData(TaskonomyData):
    def __init__(
        self,
        root: str = "datasets",
        dataset_dir: str = "taskonomydata_mini",
        train_portion: float = 0.5,
        # TODO: Remove the unused argument
        cutout: int = -1,  # noqa: ARG002
        cutout_length: int = 16,  # noqa: ARG002
        num_classes: int = 365,
        target_dim: int = 47,
        data_split_dir: str = "final5K_splits",
    ) -> None:
        super().__init__(
            dataset_dir=os.path.join(root, dataset_dir),
            train_portion=train_portion,
            domain="class_scene",
            target_load_fn=load_ops.load_class_scene_logits,
            num_classes=num_classes,
            target_dim=target_dim,
            data_split_dir=os.path.join(root, dataset_dir, data_split_dir),
        )


class CropBanner:
    """Custom transform to crop a banner from the bottom of an image."""

    def __init__(self, banner_height: int = 20) -> None:
        self.banner_height = banner_height

    def __call__(self, img: Any) -> Any:
        width, height = img.size
        # Crop out the banner at the bottom by reducing the height by banner_height
        return img.crop((0, 0, width, height - self.banner_height))


class FGVCAircraftDataset(AbstractData):
    def __init__(
        self,
        root: str,
        cutout: int,
        cutout_length: int,
        train_portion: float = 1.0,
        annotation_level: str = "manufacturer",
    ):
        super().__init__(root, train_portion)
        self.cutout = cutout
        self.cutout_length = cutout_length
        self.annotation_level = annotation_level

    def build_datasets(self) -> tuple[DS, DS, DS]:
        train_transform, test_transform = self.get_transforms()
        train_data, test_data = self.load_datasets(
            self.root, train_transform, test_transform
        )

        if self.train_portion < 1:
            num_train = len(train_data)  # type: ignore
            indices = list(range(num_train))
            split = int(np.floor(self.train_portion * num_train))
            train_sampler = torch.utils.data.sampler.SubsetRandomSampler(
                indices[:split]
            )
            val_sampler = torch.utils.data.sampler.SubsetRandomSampler(
                indices[split:num_train]
            )
            return (
                (train_data, train_sampler),
                (train_data, val_sampler),
                (test_data, None),
            )

        return (train_data, None), (None, None), (test_data, None)

    def get_transforms(self) -> tuple[Compose, Compose]:
        common_transforms = [
            CropBanner(banner_height=20),
            transforms.Resize((128, 128)),
            transforms.ToTensor(),
        ]

        if self.cutout > 0:
            train_transform = transforms.Compose(
                [*common_transforms, CUTOUT(self.cutout_length)]
            )
        else:
            train_transform = transforms.Compose(common_transforms)

        test_transform = transforms.Compose(common_transforms)

        return train_transform, test_transform

    def load_datasets(
        self, root: str, train_transform: Compose, test_transform: Compose
    ) -> tuple[Dataset, Dataset]:
        train_val_dataset = dset.FGVCAircraft(
            root=root,
            split="trainval",
            annotation_level=self.annotation_level,
            transform=train_transform,
            download=True,
        )
        test_dataset = dset.FGVCAircraft(
            root=root,
            split="test",
            annotation_level=self.annotation_level,
            transform=test_transform,
            download=True,
        )

        assert len(train_val_dataset) == 6667
        assert len(test_dataset) == 3333
        return train_val_dataset, test_dataset


class SyntheticDataset(Dataset):
    def __init__(
        self,
        seed: int,
        shape: tuple[int, int, int],
        length: int,
        transform: Callable | None = None,
<<<<<<< HEAD
        signal_receptive_field: int = 5,
        shortcut_receptive_field: int = 3,
=======
        signal_width: int = 5,
        shortcut_width: int = 3,
>>>>>>> a43aae9a
        shortcut_strength: float = 0,
    ):
        """Synthetic dataset generator for architecture search experiments.

        Args:
            seed: Base seed for reproducibility
            shape: Image dimensions (H, W, C)
            length: Number of samples to generate
            transform: Torchvision transforms to apply
<<<<<<< HEAD
            signal_receptive_field: Size of main signal pattern
            shortcut_receptive_field: Size of shortcut pattern
=======
            signal_width: Size of main signal pattern
            shortcut_width: Size of shortcut pattern
>>>>>>> a43aae9a
            shortcut_strength: Strength of shortcut correlation (0=random, 1=perfect)
        """
        self.seed = seed
        self.shape = shape
        self.length = length
        self.transform = transform
<<<<<<< HEAD
        self.signal_receptive_field = signal_receptive_field
        self.shortcut_receptive_field = shortcut_receptive_field
        assert 0 <= shortcut_strength <= 1
        self.prob_shortcut_correct = 0.5 + 0.5 * shortcut_strength
        self.padding = (
            max(self.signal_receptive_field, self.shortcut_receptive_field) - 1
        ) // 2
=======
        self.signal_width = signal_width
        self.shortcut_width = shortcut_width
        assert 0 <= shortcut_strength <= 1
        self.prob_shortcut_correct = 0.5 + 0.5 * shortcut_strength
        self.padding = (max(self.signal_width, self.shortcut_width) - 1) // 2
>>>>>>> a43aae9a

    def get_random_position(
        self, random: np.random.RandomState, padding: int
    ) -> tuple[int, int]:
        """Get random center position with padding."""
        x = random.randint(padding, self.shape[0] - padding)
        y = random.randint(padding, self.shape[1] - padding)
        return x, y

    def insert_pattern(
        self, image: np.ndarray, center: tuple[int, int], size: int, direction: str
    ) -> None:
        assert size % 2 == 1, "Pattern size must be odd"
        h = (size - 1) // 2
        x, y = center

        if direction == "/":  # Anti-diagonal
            image[y + h, x - h] = 1
            image[y - h, x + h] = 1
        elif direction == "\\":  # Diagonal
            image[y + h, x + h] = 1
            image[y - h, x - h] = 1
        elif direction == "-":  # Horizontal
            image[y, x + h] = 1
            image[y, x - h] = 1
        elif direction == "|":  # Vertical
            image[y + h, x] = 1
            image[y - h, x] = 1
        else:
            raise ValueError(f"Invalid direction: {direction}")

    def create_negative(self, random: np.random.RandomState) -> np.ndarray:
        """Generate negative sample with anti-diagonal pattern.
        0  0  1
        0  0  0
        1  0  0.
        """
        image = np.zeros(self.shape, dtype=np.float32)
        center = self.get_random_position(random, self.padding)

        # Main signal pattern
<<<<<<< HEAD
        self.insert_pattern(image, center, self.signal_receptive_field, "/")

        # Shortcut pattern
        if random.random() < self.prob_shortcut_correct:
            self.insert_pattern(image, center, self.shortcut_receptive_field, "-")
        else:
            self.insert_pattern(image, center, self.shortcut_receptive_field, "|")
=======
        self.insert_pattern(image, center, self.signal_width, "/")

        # Shortcut pattern
        if random.random() < self.prob_shortcut_correct:
            self.insert_pattern(image, center, self.shortcut_width, "-")
        else:
            self.insert_pattern(image, center, self.shortcut_width, "|")
>>>>>>> a43aae9a

        return image

    def create_positive(self, random: np.random.RandomState) -> np.ndarray:
        """Generate positive sample with diagonal pattern.
        1  0  0
        0  0  0
        0  0  1.
        """
        image = np.zeros(self.shape, dtype=np.float32)
        center = self.get_random_position(random, self.padding)

        # Main signal pattern
<<<<<<< HEAD
        self.insert_pattern(image, center, self.signal_receptive_field, "\\")

        # Shortcut pattern
        if random.random() < self.prob_shortcut_correct:
            self.insert_pattern(image, center, self.shortcut_receptive_field, "|")
        else:
            self.insert_pattern(image, center, self.shortcut_receptive_field, "-")
=======
        self.insert_pattern(image, center, self.signal_width, "\\")

        # Shortcut pattern
        if random.random() < self.prob_shortcut_correct:
            self.insert_pattern(image, center, self.shortcut_width, "|")
        else:
            self.insert_pattern(image, center, self.shortcut_width, "-")
>>>>>>> a43aae9a

        return image

    def __getitem__(self, idx: int) -> tuple[torch.Tensor, int]:
        random = np.random.RandomState((self.seed, idx))
        if random.rand() < 0.5:
            label = 0
            image = self.create_negative(random)
        else:
            label = 1
            image = self.create_positive(random)

        if self.transform:
            image = self.transform(image)

        return image, label

    def __len__(self) -> int:
        return self.length


class SyntheticData(AbstractData):
    def __init__(
        self,
        root: str,
        cutout: int,
        cutout_length: int,
        train_portion: float = 1.0,
<<<<<<< HEAD
        signal_receptive_field: int = 5,
        shortcut_receptive_field: int = 3,
=======
        signal_width: int = 5,
        shortcut_width: int = 3,
>>>>>>> a43aae9a
        shortcut_strength: float = 0,
    ):
        super().__init__(root, train_portion)
        self.cutout = cutout
        self.cutout_length = cutout_length
<<<<<<< HEAD
        self.signal_receptive_field = signal_receptive_field
        self.shortcut_receptive_field = shortcut_receptive_field
=======
        self.signal_width = signal_width
        self.shortcut_width = shortcut_width
>>>>>>> a43aae9a
        self.shortcut_strength = shortcut_strength

        if self.cutout > 0:
            raise NotImplementedError("Cutout not supported for synthetic data")

    def build_datasets(
        self,
    ) -> tuple[
        tuple[Dataset, torch.utils.data.Sampler],
        tuple[Dataset, torch.utils.data.Sampler],
        tuple[Dataset, torch.utils.data.Sampler],
    ]:
        train_transform, test_transform = self.get_transforms()
        train_data, test_data = self.load_datasets("", train_transform, test_transform)

        if self.train_portion < 1.0:
            num_train = len(train_data)
            indices = list(range(num_train))
            split = int(np.floor(self.train_portion * num_train))

            return (
                (train_data, torch.utils.data.SubsetRandomSampler(indices[:split])),
                (train_data, torch.utils.data.SubsetRandomSampler(indices[split:])),
                (test_data, None),
            )

        return ((train_data, None), (None, None), (test_data, None))

    def get_transforms(self) -> tuple[Compose, Compose]:
        """Get simple transforms for synthetic data."""
        return (
            transforms.Compose([transforms.ToTensor()]),
            transforms.Compose([transforms.ToTensor()]),
        )

    def load_datasets(
        self,
        root: str,  # noqa: ARG002
        train_transform: transforms.Compose,
        test_transform: transforms.Compose,
    ) -> tuple[Dataset, Dataset]:
        """Initialize train/test datasets."""
        common_args = {
            "shape": (32, 32, 3),
<<<<<<< HEAD
            "signal_receptive_field": self.signal_receptive_field,
            "shortcut_receptive_field": self.shortcut_receptive_field,
=======
            "signal_width": self.signal_width,
            "shortcut_width": self.shortcut_width,
>>>>>>> a43aae9a
            "shortcut_strength": self.shortcut_strength,
        }

        return (
            SyntheticDataset(
                seed=1,
                length=50000,
                transform=train_transform,
                **common_args,  # type: ignore
            ),
            SyntheticDataset(
                seed=2,
                length=10000,
                transform=test_transform,
                **common_args,  # type: ignore
            ),
        )<|MERGE_RESOLUTION|>--- conflicted
+++ resolved
@@ -710,13 +710,8 @@
         shape: tuple[int, int, int],
         length: int,
         transform: Callable | None = None,
-<<<<<<< HEAD
-        signal_receptive_field: int = 5,
-        shortcut_receptive_field: int = 3,
-=======
         signal_width: int = 5,
         shortcut_width: int = 3,
->>>>>>> a43aae9a
         shortcut_strength: float = 0,
     ):
         """Synthetic dataset generator for architecture search experiments.
@@ -726,34 +721,19 @@
             shape: Image dimensions (H, W, C)
             length: Number of samples to generate
             transform: Torchvision transforms to apply
-<<<<<<< HEAD
-            signal_receptive_field: Size of main signal pattern
-            shortcut_receptive_field: Size of shortcut pattern
-=======
             signal_width: Size of main signal pattern
             shortcut_width: Size of shortcut pattern
->>>>>>> a43aae9a
             shortcut_strength: Strength of shortcut correlation (0=random, 1=perfect)
         """
         self.seed = seed
         self.shape = shape
         self.length = length
         self.transform = transform
-<<<<<<< HEAD
-        self.signal_receptive_field = signal_receptive_field
-        self.shortcut_receptive_field = shortcut_receptive_field
-        assert 0 <= shortcut_strength <= 1
-        self.prob_shortcut_correct = 0.5 + 0.5 * shortcut_strength
-        self.padding = (
-            max(self.signal_receptive_field, self.shortcut_receptive_field) - 1
-        ) // 2
-=======
         self.signal_width = signal_width
         self.shortcut_width = shortcut_width
         assert 0 <= shortcut_strength <= 1
         self.prob_shortcut_correct = 0.5 + 0.5 * shortcut_strength
         self.padding = (max(self.signal_width, self.shortcut_width) - 1) // 2
->>>>>>> a43aae9a
 
     def get_random_position(
         self, random: np.random.RandomState, padding: int
@@ -795,15 +775,6 @@
         center = self.get_random_position(random, self.padding)
 
         # Main signal pattern
-<<<<<<< HEAD
-        self.insert_pattern(image, center, self.signal_receptive_field, "/")
-
-        # Shortcut pattern
-        if random.random() < self.prob_shortcut_correct:
-            self.insert_pattern(image, center, self.shortcut_receptive_field, "-")
-        else:
-            self.insert_pattern(image, center, self.shortcut_receptive_field, "|")
-=======
         self.insert_pattern(image, center, self.signal_width, "/")
 
         # Shortcut pattern
@@ -811,7 +782,6 @@
             self.insert_pattern(image, center, self.shortcut_width, "-")
         else:
             self.insert_pattern(image, center, self.shortcut_width, "|")
->>>>>>> a43aae9a
 
         return image
 
@@ -825,15 +795,6 @@
         center = self.get_random_position(random, self.padding)
 
         # Main signal pattern
-<<<<<<< HEAD
-        self.insert_pattern(image, center, self.signal_receptive_field, "\\")
-
-        # Shortcut pattern
-        if random.random() < self.prob_shortcut_correct:
-            self.insert_pattern(image, center, self.shortcut_receptive_field, "|")
-        else:
-            self.insert_pattern(image, center, self.shortcut_receptive_field, "-")
-=======
         self.insert_pattern(image, center, self.signal_width, "\\")
 
         # Shortcut pattern
@@ -841,7 +802,6 @@
             self.insert_pattern(image, center, self.shortcut_width, "|")
         else:
             self.insert_pattern(image, center, self.shortcut_width, "-")
->>>>>>> a43aae9a
 
         return image
 
@@ -870,25 +830,15 @@
         cutout: int,
         cutout_length: int,
         train_portion: float = 1.0,
-<<<<<<< HEAD
-        signal_receptive_field: int = 5,
-        shortcut_receptive_field: int = 3,
-=======
         signal_width: int = 5,
         shortcut_width: int = 3,
->>>>>>> a43aae9a
         shortcut_strength: float = 0,
     ):
         super().__init__(root, train_portion)
         self.cutout = cutout
         self.cutout_length = cutout_length
-<<<<<<< HEAD
-        self.signal_receptive_field = signal_receptive_field
-        self.shortcut_receptive_field = shortcut_receptive_field
-=======
         self.signal_width = signal_width
         self.shortcut_width = shortcut_width
->>>>>>> a43aae9a
         self.shortcut_strength = shortcut_strength
 
         if self.cutout > 0:
@@ -933,13 +883,8 @@
         """Initialize train/test datasets."""
         common_args = {
             "shape": (32, 32, 3),
-<<<<<<< HEAD
-            "signal_receptive_field": self.signal_receptive_field,
-            "shortcut_receptive_field": self.shortcut_receptive_field,
-=======
             "signal_width": self.signal_width,
             "shortcut_width": self.shortcut_width,
->>>>>>> a43aae9a
             "shortcut_strength": self.shortcut_strength,
         }
 
