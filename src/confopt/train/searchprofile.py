from __future__ import annotations

import torch

<<<<<<< HEAD
from confopt.oneshot import BaseSampler
from confopt.oneshot.archsampler.darts.sampler import DARTSSampler
from confopt.oneshot.dropout import Dropout
=======
from confopt.oneshot.archsampler import BaseSampler, DARTSSampler
>>>>>>> 36c8bce6
from confopt.oneshot.partial_connector import PartialConnector
from confopt.oneshot.perturbator import BasePerturbator
from confopt.searchspace import DARTSSearchSpace
from confopt.searchspace.common import (
    OperationBlock,
    OperationChoices,
    SearchSpace,
)


class Profile:
    def __init__(
        self,
        sampler: BaseSampler,
        edge_normalization: bool = False,
        partial_connector: PartialConnector | None = None,
<<<<<<< HEAD
        perturbation: BaseSampler | None = None,
        dropout: Dropout | None = None,
=======
        perturbation: BasePerturbator | None = None,
>>>>>>> 36c8bce6
    ) -> None:
        self.sampler = sampler
        self.edge_normalization = edge_normalization
        self.partial_connector = partial_connector
        self.perturbation = perturbation
        self.dropout = dropout

    def adapt_search_space(self, search_space: SearchSpace) -> None:
        if hasattr(search_space.model, "edge_normalization"):
            search_space.model.edge_normalization = self.edge_normalization

        for name, module in search_space.named_modules(remove_duplicate=False):
            if isinstance(module, OperationChoices):
                new_module = self._initialize_operation_block(
                    module.ops, module.is_reduction_cell
                )
                parent_name, attribute_name = self.get_parent_and_attribute(name)
                setattr(
                    eval("search_space" + parent_name),
                    attribute_name,
                    new_module,
                )
        search_space.components.append(self.sampler)
        if self.perturbation:
            search_space.components.append(self.perturbation)

    def perturb_parameter(self, search_space: SearchSpace) -> None:
        if self.perturbation is not None:
            self.perturbation._perturb_and_update_alphas()
            search_space.set_arch_parameters(self.perturbation.perturbed_alphas)

    def update_sample_function_from_sampler(self, search_space: SearchSpace) -> None:
        search_space.set_sample_function(self.sampler.sample_alphas)

    def default_sample_function(self, alphas: torch.Tensor) -> torch.Tensor:
        return torch.nn.functional.softmax(alphas, dim=-1)

    def reset_sample_function(self, search_space: SearchSpace) -> None:
        search_space.set_sample_function(self.default_sample_function)

    def _initialize_operation_block(
        self, ops: torch.nn.Module, is_reduction_cell: bool = False
    ) -> OperationBlock:
        op_block = OperationBlock(
            ops, is_reduction_cell, self.partial_connector, self.dropout
        )
        return op_block

    def get_parent_and_attribute(self, module_name: str) -> tuple[str, str]:
        split_index = module_name.rfind(".")
        if split_index != -1:
            parent_name = module_name[:split_index]
            attribute_name = module_name[split_index + 1 :]
        else:
            parent_name = ""
            attribute_name = module_name
            return parent_name, attribute_name
        parent_name_list = parent_name.split(".")
        for idx, comp in enumerate(parent_name_list):
            try:
                if isinstance(eval(comp), int):
                    parent_name_list[idx] = "[" + comp + "]"
            except:  # noqa: E722, S112
                continue

        parent_name = ""
        for comp in parent_name_list:
            if "[" in comp:
                parent_name += comp
            else:
                parent_name += "." + comp
        return parent_name, attribute_name


if __name__ == "__main__":
    search_space = DARTSSearchSpace()
    sampler = DARTSSampler(search_space.arch_parameters)
    profile = Profile(sampler=sampler)
    profile.adapt_search_space(search_space=search_space)
    print("success")<|MERGE_RESOLUTION|>--- conflicted
+++ resolved
@@ -2,13 +2,8 @@
 
 import torch
 
-<<<<<<< HEAD
-from confopt.oneshot import BaseSampler
-from confopt.oneshot.archsampler.darts.sampler import DARTSSampler
+from confopt.oneshot.archsampler import BaseSampler, DARTSSampler
 from confopt.oneshot.dropout import Dropout
-=======
-from confopt.oneshot.archsampler import BaseSampler, DARTSSampler
->>>>>>> 36c8bce6
 from confopt.oneshot.partial_connector import PartialConnector
 from confopt.oneshot.perturbator import BasePerturbator
 from confopt.searchspace import DARTSSearchSpace
@@ -25,12 +20,8 @@
         sampler: BaseSampler,
         edge_normalization: bool = False,
         partial_connector: PartialConnector | None = None,
-<<<<<<< HEAD
-        perturbation: BaseSampler | None = None,
+        perturbation: BasePerturbator | None = None,
         dropout: Dropout | None = None,
-=======
-        perturbation: BasePerturbator | None = None,
->>>>>>> 36c8bce6
     ) -> None:
         self.sampler = sampler
         self.edge_normalization = edge_normalization
