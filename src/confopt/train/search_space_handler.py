--- conflicted
+++ resolved
@@ -38,11 +38,8 @@
         lora_toggler: LoRAToggler | None = None,
         is_arch_attention_enabled: bool = False,
         regularizer: Regularizer | None = None,
-<<<<<<< HEAD
         lambda_regularizer: LambdaReg | None = None,
-=======
         use_auxiliary_skip_connection: bool = False,
->>>>>>> dfe3cd83
     ) -> None:
         self.sampler = sampler
         self.edge_normalization = edge_normalization
@@ -54,17 +51,14 @@
         self.pruner = pruner
         self.lora_toggler = lora_toggler
         self.regularizer = regularizer
+        self.lambda_regularizer = lambda_regularizer
 
         self.is_argmax_sampler = False
         if isinstance(self.sampler, GDASSampler):
             self.is_argmax_sampler = True
 
         self.is_arch_attention_enabled = is_arch_attention_enabled
-<<<<<<< HEAD
-        self.lambda_regularizer = lambda_regularizer
-=======
         self.use_auxiliary_skip_connection = use_auxiliary_skip_connection
->>>>>>> dfe3cd83
 
     def adapt_search_space(self, search_space: SearchSpace) -> None:
         if hasattr(search_space.model, "edge_normalization"):
