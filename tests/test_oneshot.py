from __future__ import annotations

import unittest

import torch

from confopt.oneshot.archsampler import (
    BaseSampler,
    DARTSSampler,
    DRNASSampler,
    GDASSampler,
    SNASSampler,
)
<<<<<<< HEAD
from confopt.oneshot.dropout import Dropout
=======
from confopt.oneshot.perturbator import SDARTSPerturbator
>>>>>>> 36c8bce6
from confopt.searchspace import NASBench201SearchSpace

DEVICE = torch.device("cuda") if torch.cuda.is_available() else torch.device("cpu")


class TestArchSamplers(unittest.TestCase):
    def _sampler_new_step_or_epoch(
        self, sampler: BaseSampler, sample_frequency: str
    ) -> None:
        if sample_frequency == "epoch":
            sampler.new_epoch()
        elif sample_frequency == "step":
            sampler.new_step()
        else:
            raise ValueError(f"Unknown sample_frequency: {sample_frequency}")

    def assert_rows_one_hot(self, alphas: list[torch.Tensor]) -> None:
        for row in alphas:
            assert torch.sum(row == 1.0) == 1
            assert torch.sum(row == 0.0) == row.numel() - 1

    def test_darts_sampler(self) -> None:
        searchspace = NASBench201SearchSpace(N=1)
        sampler = DARTSSampler(arch_parameters=searchspace.arch_parameters)

        alphas_before = searchspace.arch_parameters
        alphas_after = sampler.sample_alphas(alphas_before)

        # assert that the tensors are close
        for arch_param_before, arch_param_after in zip(alphas_before, alphas_after):
            assert not torch.allclose(arch_param_before, arch_param_after)

    def _test_darts_sampler_new_step_epoch(self, sample_frequency: str) -> None:
        searchspace = NASBench201SearchSpace(N=1)
        sampler = DARTSSampler(
            arch_parameters=searchspace.arch_parameters,
            sample_frequency=sample_frequency,
        )

        alphas_before = searchspace.arch_parameters
        self._sampler_new_step_or_epoch(sampler, sample_frequency)
        alphas_after = sampler.sampled_alphas

        # assert that the tensors are close
        for arch_param_before, arch_param_after in zip(alphas_before, alphas_after):
            assert not torch.allclose(arch_param_before, arch_param_after)

    def test_darts_sampler_new_step(self) -> None:
        self._test_darts_sampler_new_step_epoch(sample_frequency="step")

    def test_darts_sampler_new_epoch(self) -> None:
        self._test_darts_sampler_new_step_epoch(sample_frequency="epoch")

    def test_gdas_sampler(self) -> None:
        searchspace = NASBench201SearchSpace(N=1)
        sampler = GDASSampler(arch_parameters=searchspace.arch_parameters)

        alphas_before = searchspace.arch_parameters
        alphas_after = sampler.sample_alphas(alphas_before)

        for arch_param_before, arch_param_after in zip(alphas_before, alphas_after):
            assert not torch.allclose(arch_param_before, arch_param_after)
            self.assert_rows_one_hot(arch_param_after)

    def _test_gdas_sampler_new_step_epoch(self, sample_frequency: str) -> None:
        searchspace = NASBench201SearchSpace(N=1)
        sampler = GDASSampler(
            arch_parameters=searchspace.arch_parameters,
            sample_frequency=sample_frequency,
        )

        alphas_before = searchspace.arch_parameters
        self._sampler_new_step_or_epoch(sampler, sample_frequency)
        alphas_after = sampler.sampled_alphas

        for arch_param_before, arch_param_after in zip(alphas_before, alphas_after):
            assert not torch.allclose(arch_param_before, arch_param_after)
            self.assert_rows_one_hot(arch_param_after)

    def test_gdas_sampler_new_step(self) -> None:
        self._test_gdas_sampler_new_step_epoch(sample_frequency="step")

    def test_gdas_sampler_new_epoch(self) -> None:
        self._test_gdas_sampler_new_step_epoch(sample_frequency="epoch")

    def test_drnas_sampler(self) -> None:
        searchspace = NASBench201SearchSpace(N=1)
        sampler = DRNASSampler(arch_parameters=searchspace.arch_parameters)

        alphas_before = searchspace.arch_parameters
        alphas_after = sampler.sample_alphas(alphas_before)

        for arch_param_before, arch_param_after in zip(alphas_before, alphas_after):
            assert not torch.allclose(arch_param_before, arch_param_after)

            for row in arch_param_after:
                assert torch.allclose(torch.sum(row), torch.Tensor([1.0]).to(DEVICE))

    def _test_drnas_sampler_new_step_epoch(self, sample_frequency: str) -> None:
        searchspace = NASBench201SearchSpace(N=1)
        sampler = DRNASSampler(
            arch_parameters=searchspace.arch_parameters,
            sample_frequency=sample_frequency,
        )

        alphas_before = searchspace.arch_parameters
        self._sampler_new_step_or_epoch(sampler, sample_frequency)
        alphas_after = sampler.sampled_alphas

        for arch_param_before, arch_param_after in zip(alphas_before, alphas_after):
            assert not torch.allclose(arch_param_before, arch_param_after)

            for row in arch_param_after:
                assert torch.allclose(torch.sum(row), torch.Tensor([1.0]).to(DEVICE))

    def test_drnas_sampler_new_step(self) -> None:
        self._test_drnas_sampler_new_step_epoch(sample_frequency="step")

    def test_drnas_sampler_new_epoch(self) -> None:
        self._test_drnas_sampler_new_step_epoch(sample_frequency="epoch")

    def test_snas_sampler(self) -> None:
        searchspace = NASBench201SearchSpace(N=1)
        sampler = SNASSampler(arch_parameters=searchspace.arch_parameters)

        alphas_before = searchspace.arch_parameters
        alphas_after = sampler.sample_alphas(alphas_before)

        for arch_param_before, arch_param_after in zip(alphas_before, alphas_after):
            assert not torch.allclose(arch_param_before, arch_param_after)

    def _test_snas_sampler_new_step_epoch(self, sample_frequency: str) -> None:
        searchspace = NASBench201SearchSpace(N=1)
        sampler = SNASSampler(
            arch_parameters=searchspace.arch_parameters,
            sample_frequency=sample_frequency,
        )

        alphas_before = searchspace.arch_parameters
        self._sampler_new_step_or_epoch(sampler, sample_frequency)
        alphas_after = sampler.sampled_alphas

        for arch_param_before, arch_param_after in zip(alphas_before, alphas_after):
            assert not torch.allclose(arch_param_before, arch_param_after)

    def test_snas_sampler_new_step(self) -> None:
        self._test_snas_sampler_new_step_epoch(sample_frequency="step")

    def test_snas_sampler_new_epoch(self) -> None:
        self._test_snas_sampler_new_step_epoch(sample_frequency="epoch")

    def _test_snas_illegal_temperatures(
        self, temp_init: float, temp_min: float
    ) -> None:
        arch_parameters = [torch.randn(5, 5)]
        with self.assertRaises(AssertionError):
            SNASSampler(
                arch_parameters=arch_parameters,
                temp_init=temp_init,
                temp_min=temp_min,
            )

    def test_snas_temperature_lower_bound(self) -> None:
        self._test_snas_illegal_temperatures(1.0, -1.0)

    def test_snas_temperature_upper_bound(self) -> None:
        self._test_snas_illegal_temperatures(1.1, 0.1)

    def test_snas_temperature_mixedup(self) -> None:
        self._test_snas_illegal_temperatures(0.1, 1.0)

    def test_sdarts_perturbator(self) -> None:
        searchspace = NASBench201SearchSpace(N=1)
        epsilon = 0.03
        loss_criterion = torch.nn.CrossEntropyLoss()
        X = torch.randn(2, 3, 32, 32).to(DEVICE)
        target = torch.randint(0, 9, (2,)).to(DEVICE)

        perturbator = SDARTSPerturbator(
            search_space=searchspace,
            loss_criterion=loss_criterion,
            arch_parameters=searchspace.arch_parameters,
            epsilon=epsilon,
            data=(X, target),
        )

        # Random Attack
        alphas_before = searchspace.arch_parameters
        alphas_after = perturbator.perturb_alphas(alphas_before)
        for arch_param_before, arch_param_after in zip(alphas_before, alphas_after):
            assert not torch.allclose(arch_param_before, arch_param_after)

        # Adverserial Attack
        # Changes the model's alpha as well, but if the loss does not decrease, it does
        # not change alpha
        # TODO Improve this test
        perturbator.attack_type = "adverserial"
        alphas_before = [
            arch_param.clone() for arch_param in searchspace.arch_parameters
        ]

        alphas_after = perturbator.perturb_alphas(searchspace.arch_parameters)

    def test_illegal_sample_frequency(self) -> None:
        arch_parameters = [torch.randn(5, 5)]
        with self.assertRaises(AssertionError):
            DARTSSampler(arch_parameters=arch_parameters, sample_frequency="illegal")

        with self.assertRaises(AssertionError):
            GDASSampler(arch_parameters=arch_parameters, sample_frequency="illegal")

        with self.assertRaises(AssertionError):
            DRNASSampler(arch_parameters=arch_parameters, sample_frequency="illegal")

        with self.assertRaises(AssertionError):
            SNASSampler(
                arch_parameters=arch_parameters,
                sample_frequency="illegal",
            )

        with self.assertRaises(AssertionError):
            SDARTSPerturbator(
                arch_parameters=arch_parameters,
                sample_frequency="illegal",
                epsilon=0.03,
            )


class TestDropout(unittest.TestCase):
    def test_dropout_probability(self) -> None:
        probability = 0.1
        arch_parameters = torch.ones(1000)

        dropout = Dropout(p=probability)
        output = dropout.apply_mask(arch_parameters)
        dropped_percent = (1000 - torch.count_nonzero(output)) / 1000

        self.assertAlmostEqual(probability, dropped_percent.numpy(), places=1)

    def test_negative_probability(self) -> None:
        self._test_probabilities(-1.0)

    def test_too_large_probability(self) -> None:
        self._test_probabilities(1.0)

    def _test_probabilities(self, probability: float) -> None:
        with self.assertRaises(AssertionError):
            Dropout(p=probability)

    def test_illegal_anneal_frequency(self) -> None:
        with self.assertRaises(AssertionError):
            Dropout(p=0.5, anneal_frequency="illegal")

    def test_illegal_anneal_type_and_frequency(self) -> None:
        with self.assertRaises(AssertionError):
            Dropout(p=0.5, anneal_frequency="epoch")

        with self.assertRaises(AssertionError):
            Dropout(p=0.5, anneal_type="linear")


if __name__ == "__main__":
    unittest.main()<|MERGE_RESOLUTION|>--- conflicted
+++ resolved
@@ -11,11 +11,8 @@
     GDASSampler,
     SNASSampler,
 )
-<<<<<<< HEAD
 from confopt.oneshot.dropout import Dropout
-=======
 from confopt.oneshot.perturbator import SDARTSPerturbator
->>>>>>> 36c8bce6
 from confopt.searchspace import NASBench201SearchSpace
 
 DEVICE = torch.device("cuda") if torch.cuda.is_available() else torch.device("cpu")
