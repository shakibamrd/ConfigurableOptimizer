--- conflicted
+++ resolved
@@ -5,24 +5,11 @@
 from confopt.enums import SearchSpaceType, DatasetType
 
 if __name__ == "__main__":
-<<<<<<< HEAD
     profile = LambdaDARTSProfile(
         searchspace=SearchSpaceType.DARTS, epochs=3,
     )
     profile.configure_searchspace(C=1)
-=======
-    profile = GDASProfile(
-        searchspace=SearchSpaceType.DARTS,
-        epochs=3,
-        early_stopper="skip_connection"
-    )
-    profile.configure_early_stopper(
-        max_skip_normal = 0,
-        max_skip_reduce = 0,
-        min_epochs = 1,
-        count_discrete = False,
-    )
->>>>>>> f7132e53
+
     experiment = Experiment(
         search_space=SearchSpaceType.DARTS,
         dataset=DatasetType.CIFAR10,
